{
  "name": "@uifabric/variants",
  "version": "5.5.0",
  "description": "Office UI Fabric subtheme generator.",
  "main": "lib-commonjs/index.js",
  "module": "lib/index.js",
  "sideEffects": false,
  "typings": "lib/index.d.ts",
  "repository": {
    "type": "git",
    "url": "https://github.com/OfficeDev/office-ui-fabric-react"
  },
  "license": "MIT",
  "scripts": {
    "build": "node ../../scripts/build.js",
    "clean": "node ../../scripts/clean.js",
    "start-test": "node ../../scripts/start-test.js"
  },
  "disabledTasks": [
    "copy",
    "sass",
    "karma"
  ],
  "devDependencies": {
    "@types/jest": "21.1.8",
    "office-ui-fabric-react-tslint": ">=6.0.0 <7.0.0"
  },
  "dependencies": {
    "tslib": "^1.7.1",
<<<<<<< HEAD
    "office-ui-fabric-react": ">=5.104.0 <6.0.0"
=======
    "office-ui-fabric-react": ">=5.107.0 <6.0.0"
>>>>>>> 841a6dea
  }
}<|MERGE_RESOLUTION|>--- conflicted
+++ resolved
@@ -27,10 +27,6 @@
   },
   "dependencies": {
     "tslib": "^1.7.1",
-<<<<<<< HEAD
-    "office-ui-fabric-react": ">=5.104.0 <6.0.0"
-=======
     "office-ui-fabric-react": ">=5.107.0 <6.0.0"
->>>>>>> 841a6dea
   }
 }