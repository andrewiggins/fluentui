// Jest Snapshot v1, https://goo.gl/fbAQLP

exports[`Component Examples renders CommandBar.SplitDisabled.Example.tsx correctly 1`] = `
<div>
  <div>
    <div
      style={
        Object {
          "position": "relative",
        }
      }
    >
      <div
        data-automation-id="visibleContent"
        style={
          Object {
            "position": "fixed",
            "visibility": "hidden",
          }
        }
      >
        <div
          aria-label="Use left and right arrow keys to navigate between commands"
          className=
              ms-FocusZone
              ms-CommandBar
              &:focus {
                outline: none;
              }
              {
                -moz-osx-font-smoothing: grayscale;
                -webkit-font-smoothing: antialiased;
                background-color: #ffffff;
                display: flex;
                font-family: 'Segoe UI', 'Segoe UI Web (West European)', 'Segoe UI', -apple-system, BlinkMacSystemFont, 'Roboto', 'Helvetica Neue', sans-serif;
                font-size: 14px;
                font-weight: 400;
                height: 44px;
                padding-bottom: 0;
                padding-left: 24px;
                padding-right: 14px;
                padding-top: 0;
              }
          data-focuszone-id="FocusZone0"
          onFocus={[Function]}
          onKeyDown={[Function]}
          onMouseDownCapture={[Function]}
          role="menubar"
        >
          <div
            className=
                ms-OverflowSet
                ms-CommandBar-primaryCommand
                {
                  align-items: stretch;
                  display: flex;
                  flex-grow: 1;
                  flex-wrap: nowrap;
                  position: relative;
                }
            role="presentation"
          >
            <div
              className=
                  ms-OverflowSet-item
                  {
                    display: inherit;
                    flex-shrink: 0;
                  }
            >
              <div
                aria-expanded={false}
                aria-haspopup={true}
                aria-label="New"
                className=

                    {
                      display: inline-flex;
                      outline: transparent;
                      position: relative;
                    }
                    &::-moz-focus-inner {
                      border: 0;
                    }
                    .ms-Fabric--isFocusVisible &:focus:after {
                      border: 1px solid #ffffff;
                      bottom: 1px;
                      content: "";
                      left: 1px;
                      outline: 1px solid #605e5c;
                      position: absolute;
                      right: 1px;
                      top: 1px;
                      z-index: 1;
                    }
                    @media screen and (-ms-high-contrast: active){.ms-Fabric--isFocusVisible &:focus:after {
                      border: none;
                      bottom: -2px;
                      left: -2px;
                      right: -2px;
                      top: -2px;
                    }
                    & .ms-Button--default {
                      border-bottom-right-radius: 0;
                      border-right: none;
                      border-top-right-radius: 0;
                    }
                    & .ms-Button--primary {
                      border-bottom-right-radius: 0;
                      border-top-right-radius: 0;
                      border: none;
                    }
                    & .ms-Button--primary + .ms-Button {
                      border: none;
                    }
                    @media screen and (-ms-high-contrast: active){& {
                      border: none;
                    }
                    &:focus {
                      outline: none!important;
                    }
                data-is-focusable={true}
                onClick={[Function]}
                onFocusCapture={[Function]}
                onKeyDown={[Function]}
                onTouchStart={[Function]}
                role="button"
                tabIndex={0}
              >
                <span
                  style={
                    Object {
                      "display": "flex",
                    }
                  }
                >
                  <button
                    aria-label="New"
                    className=
                        ms-Button
                        ms-Button--commandBar
                        ms-CommandBarItem-link
                        {
                          -moz-osx-font-smoothing: grayscale;
                          -webkit-font-smoothing: antialiased;
                          background-color: #ffffff;
                          border-radius: 0px;
                          border: none;
                          box-sizing: border-box;
                          color: #323130;
                          cursor: pointer;
                          display: inline-block;
                          font-family: 'Segoe UI', 'Segoe UI Web (West European)', 'Segoe UI', -apple-system, BlinkMacSystemFont, 'Roboto', 'Helvetica Neue', sans-serif;
                          font-size: 14px;
                          font-weight: 400;
                          height: 100%;
                          min-width: 40px;
                          outline: transparent;
                          padding-bottom: 0;
                          padding-left: 4px;
                          padding-right: 4px;
                          padding-top: 0;
                          position: relative;
                          text-align: center;
                          text-decoration: none;
                          user-select: none;
                          vertical-align: top;
                        }
                        &::-moz-focus-inner {
                          border: 0;
                        }
                        .ms-Fabric--isFocusVisible &:focus:after {
                          border: 1px solid transparent;
                          bottom: 3px;
                          content: "";
                          left: 3px;
                          outline: 1px solid #605e5c;
                          position: absolute;
                          right: 3px;
                          top: 3px;
                          z-index: 1;
                        }
                        @media screen and (-ms-high-contrast: active){.ms-Fabric--isFocusVisible &:focus:after {
                          border: none;
                          bottom: 4px;
                          left: 4px;
                          outline-color: ButtonText;
                          right: 4px;
                          top: 4px;
                        }
                        &:active > * {
                          left: 0px;
                          position: relative;
                          top: 0px;
                        }
                        @media screen and (-ms-high-contrast: active){& {
                          border: none;
                        }
                        &:hover {
                          background-color: #f3f2f1;
                          color: #201f1e;
                        }
                        @media screen and (-ms-high-contrast: active){&:hover {
                          color: Highlight;
                        }
                        &:hover .ms-Button-icon {
                          color: #106ebe;
                        }
                        &:hover .ms-Button-menuIcon {
                          color: #323130;
                        }
                        &:active {
                          background-color: #edebe9;
                          color: #201f1e;
                        }
                        &:active .ms-Button-icon {
                          color: #005a9e;
                        }
                        &:active .ms-Button-menuIcon {
                          color: #323130;
                        }
                    data-is-focusable={false}
                    name="New"
                    onKeyDown={[Function]}
                    onKeyPress={[Function]}
                    onKeyUp={[Function]}
                    onMouseDown={[Function]}
                    onMouseUp={[Function]}
                    role="menuitem"
                    tabIndex={-1}
                    type="button"
                  >
                    <div
                      className=
                          ms-Button-flexContainer
                          {
                            align-items: center;
                            display: flex;
                            flex-wrap: nowrap;
                            height: 100%;
                            justify-content: center;
                          }
                    >
                      <i
                        className=
                            ms-Button-icon
                            {
                              -moz-osx-font-smoothing: grayscale;
                              -webkit-font-smoothing: antialiased;
                              color: #0078d4;
                              display: inline-block;
                              flex-shrink: 0;
                              font-family: "FabricMDL2Icons";
                              font-size: 16px;
                              font-style: normal;
                              font-weight: normal;
                              height: 16px;
                              line-height: 16px;
                              margin-bottom: 0;
                              margin-left: 4px;
                              margin-right: 4px;
                              margin-top: 0;
                              speak: none;
                              text-align: center;
                              vertical-align: middle;
                            }
                        data-icon-name="Add"
                        role="presentation"
                      >
                        
                      </i>
                      <div
                        className=
                            ms-Button-textContainer
                            {
                              flex-grow: 1;
                            }
                      >
                        <div
                          className=
                              ms-Button-label
                              {
                                font-weight: normal;
                                line-height: 100%;
                                margin-bottom: 0;
                                margin-left: 4px;
                                margin-right: 4px;
                                margin-top: 0;
                                white-space: nowrap;
                              }
                          id="id__1"
                        >
                          New
                        </div>
                      </div>
                    </div>
                  </button>
                  <button
                    aria-expanded={false}
                    aria-haspopup={true}
                    className=
                        ms-Button
                        {
                          background-color: #ffffff;
                          border-bottom-right-radius: 0;
                          border-left: none;
                          border-radius: 0px;
                          border-top-right-radius: 0;
                          border: none;
                          box-sizing: border-box;
                          color: #605e5c;
                          cursor: pointer;
                          display: inline-block;
                          height: auto;
                          margin-bottom: 0px;
                          margin-left: -1px;
                          margin-right: 0px;
                          margin-top: 0px;
                          outline: transparent;
                          padding-bottom: 6px;
                          padding-left: 6px;
                          padding-right: 6px;
                          padding-top: 6px;
                          text-align: center;
                          text-decoration: none;
                          user-select: none;
                          vertical-align: top;
                          width: 32px;
                        }
                        &:hover {
                          background-color: #f3f2f1;
                          color: #201f1e;
                        }
                        @media screen and (-ms-high-contrast: active){&:hover {
                          color: Highlight;
                        }
                        &:hover .ms-Button-icon {
                          color: #323130;
                        }
                        &:active {
                          background-color: #edebe9;
                        }
                        &:active .ms-Button-icon {
                          color: #323130;
                        }
                    data-is-focusable={false}
                    onClick={[Function]}
                    onKeyDown={[Function]}
                    onKeyPress={[Function]}
                    onKeyUp={[Function]}
                    onMouseDown={[Function]}
                    onMouseUp={[Function]}
                    tabIndex={-1}
                    type="button"
                  >
                    <div
                      className=
                          ms-Button-flexContainer
                          {
                            align-items: center;
                            display: flex;
                            flex-wrap: nowrap;
                            height: 100%;
                            justify-content: center;
                          }
                    >
                      <i
                        className=
                            ms-Button-icon
                            ms-Button-menuIcon
                            {
                              -moz-osx-font-smoothing: grayscale;
                              -webkit-font-smoothing: antialiased;
                              color: #605e5c;
                              display: inline-block;
                              flex-shrink: 0;
                              font-family: "FabricMDL2Icons";
                              font-size: 12px;
                              font-style: normal;
                              font-weight: normal;
                              height: 16px;
                              line-height: 16px;
                              margin-bottom: 0;
                              margin-left: 4px;
                              margin-right: 4px;
                              margin-top: 0;
                              speak: none;
                              text-align: center;
                              vertical-align: middle;
                            }
                        data-icon-name="ChevronDown"
                        role="presentation"
                      >
                        
                      </i>
                    </div>
                  </button>
                  <span
                    className=

                        {
                          background-color: #c8c6c4;
                          bottom: 8px;
                          margin-bottom: 4px;
                          margin-top: 4px;
                          position: absolute;
                          right: 31px;
                          top: 8px;
                          width: 1px;
                        }
                  />
                </span>
              </div>
            </div>
            <div
              className=
                  ms-OverflowSet-item
                  {
                    display: inherit;
                    flex-shrink: 0;
                  }
            >
              <div
                aria-disabled={true}
                aria-expanded={false}
                aria-haspopup={true}
                className=

                    {
                      border: none;
                      display: inline-flex;
                      outline: none;
                      position: relative;
                    }
                    &::-moz-focus-inner {
                      border: 0;
                    }
                    .ms-Fabric--isFocusVisible &:focus:after {
                      border: 1px solid #ffffff;
                      bottom: 1px;
                      content: "";
                      left: 1px;
                      outline: 1px solid #605e5c;
                      position: absolute;
                      right: 1px;
                      top: 1px;
                      z-index: 1;
                    }
                    @media screen and (-ms-high-contrast: active){.ms-Fabric--isFocusVisible &:focus:after {
                      border: none;
                      bottom: -2px;
                      left: -2px;
                      right: -2px;
                      top: -2px;
                    }
                    & .ms-Button--default {
                      border-bottom-right-radius: 0;
                      border-right: none;
                      border-top-right-radius: 0;
                    }
                    & .ms-Button--primary {
                      border-bottom-right-radius: 0;
                      border-top-right-radius: 0;
                      border: none;
                    }
                    & .ms-Button--primary + .ms-Button {
                      border: none;
                    }
                    @media screen and (-ms-high-contrast: active){& {
                      border: none;
                    }
                data-automation-id="uploadButton"
                data-is-focusable={true}
                onFocusCapture={[Function]}
                onKeyDown={[Function]}
                onTouchStart={[Function]}
                role="button"
                tabIndex={0}
              >
                <span
                  style={
                    Object {
                      "display": "flex",
                    }
                  }
                >
                  <button
                    aria-disabled={true}
                    className=
                        ms-Button
                        ms-Button--commandBar
                        is-disabled
                        ms-CommandBarItem-link
                        {
                          -moz-osx-font-smoothing: grayscale;
                          -webkit-font-smoothing: antialiased;
                          background-color: #ffffff;
                          border-color: #f3f2f1;
                          border-radius: 0px;
                          border: none;
                          box-sizing: border-box;
                          color: #a19f9d;
                          cursor: default;
                          display: inline-block;
                          font-family: 'Segoe UI', 'Segoe UI Web (West European)', 'Segoe UI', -apple-system, BlinkMacSystemFont, 'Roboto', 'Helvetica Neue', sans-serif;
                          font-size: 14px;
                          font-weight: 400;
                          height: 100%;
                          min-width: 40px;
                          outline: transparent;
                          padding-bottom: 0;
                          padding-left: 4px;
                          padding-right: 4px;
                          padding-top: 0;
                          pointer-events: none;
                          position: relative;
                          text-align: center;
                          text-decoration: none;
                          user-select: none;
                          vertical-align: top;
                        }
                        &::-moz-focus-inner {
                          border: 0;
                        }
                        .ms-Fabric--isFocusVisible &:focus:after {
                          border: 1px solid transparent;
                          bottom: 2px;
                          content: "";
                          left: 2px;
                          outline: 1px solid #605e5c;
                          position: absolute;
                          right: 2px;
                          top: 2px;
                          z-index: 1;
                        }
                        @media screen and (-ms-high-contrast: active){.ms-Fabric--isFocusVisible &:focus:after {
                          border: none;
                          bottom: -2px;
                          left: -2px;
                          outline-color: ButtonText;
                          right: -2px;
                          top: -2px;
                        }
                        &:active > * {
                          left: 0px;
                          position: relative;
                          top: 0px;
                        }
                        @media screen and (-ms-high-contrast: active){& {
                          border-color: grayText;
                          border: none;
                          color: grayText;
                        }
                        &:hover {
                          outline: 0px;
                        }
                        &:focus {
                          outline: 0px;
                        }
                        & .ms-Button-icon {
                          color: #c8c6c4;
                        }
                    data-automation-id="uploadButton"
                    data-is-focusable={false}
                    disabled={false}
                    name="Upload"
                    onKeyDown={[Function]}
                    onKeyPress={[Function]}
                    onKeyUp={[Function]}
                    onMouseDown={[Function]}
                    onMouseUp={[Function]}
                    role="menuitem"
                    tabIndex={-1}
                    type="button"
                  >
                    <div
                      className=
                          ms-Button-flexContainer
                          {
                            align-items: center;
                            display: flex;
                            flex-wrap: nowrap;
                            height: 100%;
                            justify-content: center;
                          }
                    >
                      <i
                        className=
                            ms-Button-icon
                            {
                              -moz-osx-font-smoothing: grayscale;
                              -webkit-font-smoothing: antialiased;
                              color: #a19f9d;
                              display: inline-block;
                              flex-shrink: 0;
                              font-family: "FabricMDL2Icons";
                              font-size: 16px;
                              font-style: normal;
                              font-weight: normal;
                              height: 16px;
                              line-height: 16px;
                              margin-bottom: 0;
                              margin-left: 4px;
                              margin-right: 4px;
                              margin-top: 0;
                              speak: none;
                              text-align: center;
                              vertical-align: middle;
                            }
                        data-icon-name="Upload"
                        role="presentation"
                      >
                        
                      </i>
                      <div
                        className=
                            ms-Button-textContainer
                            {
                              flex-grow: 1;
                            }
                      >
                        <div
                          className=
                              ms-Button-label
                              {
                                font-weight: normal;
                                line-height: 100%;
                                margin-bottom: 0;
                                margin-left: 4px;
                                margin-right: 4px;
                                margin-top: 0;
                                white-space: nowrap;
                              }
                          id="id__7"
                        >
                          Upload
                        </div>
                      </div>
                    </div>
                  </button>
                  <button
                    aria-disabled={true}
                    aria-expanded={false}
                    aria-haspopup={true}
                    className=
                        ms-Button
                        is-disabled
                        {
                          background-color: #ffffff;
                          border-bottom-right-radius: 0;
                          border-left: none;
                          border-radius: 0px;
                          border-top-right-radius: 0;
                          border: none;
                          box-sizing: border-box;
                          color: #605e5c;
                          cursor: pointer;
                          display: inline-block;
                          height: auto;
                          margin-bottom: 0px;
                          margin-left: -1px;
                          margin-right: 0px;
                          margin-top: 0px;
                          outline: transparent;
                          padding-bottom: 6px;
                          padding-left: 6px;
                          padding-right: 6px;
                          padding-top: 6px;
                          pointer-events: none;
                          text-align: center;
                          text-decoration: none;
                          user-select: none;
                          vertical-align: top;
                          width: 32px;
                        }
                        &:hover {
                          background-color: #f3f2f1;
                          color: #201f1e;
                          cursor: default;
                        }
                        @media screen and (-ms-high-contrast: active){&:hover {
                          color: Highlight;
                        }
                        &:hover .ms-Button-icon {
                          color: #323130;
                        }
                        &:active {
                          background-color: #edebe9;
                        }
                        &:active .ms-Button-icon {
                          color: #323130;
                        }
                    data-is-focusable={false}
                    disabled={false}
                    onClick={[Function]}
                    onKeyDown={[Function]}
                    onKeyPress={[Function]}
                    onKeyUp={[Function]}
                    onMouseDown={[Function]}
                    onMouseUp={[Function]}
                    tabIndex={-1}
                    type="button"
                  >
                    <div
                      className=
                          ms-Button-flexContainer
                          {
                            align-items: center;
                            display: flex;
                            flex-wrap: nowrap;
                            height: 100%;
                            justify-content: center;
                          }
                    >
                      <i
                        className=
                            ms-Button-icon
                            ms-Button-menuIcon
                            {
                              -moz-osx-font-smoothing: grayscale;
                              -webkit-font-smoothing: antialiased;
<<<<<<< HEAD
                              color: #a19f9d;
=======
                              color: #666666;
>>>>>>> 6516eaf8
                              display: inline-block;
                              flex-shrink: 0;
                              font-family: "FabricMDL2Icons";
                              font-size: 12px;
                              font-style: normal;
                              font-weight: normal;
                              height: 16px;
                              line-height: 16px;
                              margin-bottom: 0;
                              margin-left: 4px;
                              margin-right: 4px;
                              margin-top: 0;
                              speak: none;
                              text-align: center;
                              vertical-align: middle;
                            }
                        data-icon-name="ChevronDown"
                        role="presentation"
                      >
                        
                      </i>
                    </div>
                  </button>
                  <span
                    className=

                        {
                          background-color: #c8c6c4;
                          bottom: 8px;
                          margin-bottom: 4px;
                          margin-top: 4px;
                          position: absolute;
                          right: 31px;
                          top: 8px;
                          width: 1px;
                        }
                  />
                </span>
              </div>
            </div>
            <div
              className=
                  ms-OverflowSet-item
                  {
                    display: inherit;
                    flex-shrink: 0;
                  }
            >
              <button
                aria-disabled={true}
                className=
                    ms-Button
                    ms-Button--commandBar
                    is-disabled
                    ms-CommandBarItem-link
                    {
                      -moz-osx-font-smoothing: grayscale;
                      -webkit-font-smoothing: antialiased;
                      background-color: #ffffff;
                      border-color: #f3f2f1;
                      border-radius: 0px;
                      border: none;
                      box-sizing: border-box;
                      color: #a19f9d;
                      cursor: default;
                      display: inline-block;
                      font-family: 'Segoe UI', 'Segoe UI Web (West European)', 'Segoe UI', -apple-system, BlinkMacSystemFont, 'Roboto', 'Helvetica Neue', sans-serif;
                      font-size: 14px;
                      font-weight: 400;
                      height: 100%;
                      min-width: 40px;
                      outline: transparent;
                      padding-bottom: 0;
                      padding-left: 4px;
                      padding-right: 4px;
                      padding-top: 0;
                      pointer-events: none;
                      position: relative;
                      text-align: center;
                      text-decoration: none;
                      user-select: none;
                      vertical-align: top;
                    }
                    &::-moz-focus-inner {
                      border: 0;
                    }
                    .ms-Fabric--isFocusVisible &:focus:after {
                      border: 1px solid transparent;
                      bottom: 2px;
                      content: "";
                      left: 2px;
                      outline: 1px solid #605e5c;
                      position: absolute;
                      right: 2px;
                      top: 2px;
                      z-index: 1;
                    }
                    @media screen and (-ms-high-contrast: active){.ms-Fabric--isFocusVisible &:focus:after {
                      border: none;
                      bottom: -2px;
                      left: -2px;
                      outline-color: ButtonText;
                      right: -2px;
                      top: -2px;
                    }
                    &:active > * {
                      left: 0px;
                      position: relative;
                      top: 0px;
                    }
                    @media screen and (-ms-high-contrast: active){& {
                      border-color: grayText;
                      border: none;
                      color: grayText;
                    }
                    &:hover {
                      outline: 0px;
                    }
                    &:focus {
                      outline: 0px;
                    }
                    & .ms-Button-icon {
                      color: #c8c6c4;
                    }
                data-is-focusable={true}
                disabled={false}
                name="Share"
                onClick={[Function]}
                onKeyDown={[Function]}
                onKeyPress={[Function]}
                onKeyUp={[Function]}
                onMouseDown={[Function]}
                onMouseUp={[Function]}
                role="menuitem"
                type="button"
              >
                <div
                  className=
                      ms-Button-flexContainer
                      {
                        align-items: center;
                        display: flex;
                        flex-wrap: nowrap;
                        height: 100%;
                        justify-content: center;
                      }
                >
                  <i
                    className=
                        ms-Button-icon
                        {
                          -moz-osx-font-smoothing: grayscale;
                          -webkit-font-smoothing: antialiased;
                          color: #a19f9d;
                          display: inline-block;
                          flex-shrink: 0;
                          font-family: "FabricMDL2Icons";
                          font-size: 16px;
                          font-style: normal;
                          font-weight: normal;
                          height: 16px;
                          line-height: 16px;
                          margin-bottom: 0;
                          margin-left: 4px;
                          margin-right: 4px;
                          margin-top: 0;
                          speak: none;
                          text-align: center;
                          vertical-align: middle;
                        }
                    data-icon-name="Share"
                    role="presentation"
                  >
                    
                  </i>
                  <div
                    className=
                        ms-Button-textContainer
                        {
                          flex-grow: 1;
                        }
                  >
                    <div
                      className=
                          ms-Button-label
                          {
                            font-weight: normal;
                            line-height: 100%;
                            margin-bottom: 0;
                            margin-left: 4px;
                            margin-right: 4px;
                            margin-top: 0;
                            white-space: nowrap;
                          }
                      id="id__13"
                    >
                      Share
                    </div>
                  </div>
                </div>
              </button>
            </div>
            <div
              className=
                  ms-OverflowSet-item
                  {
                    display: inherit;
                    flex-shrink: 0;
                  }
            >
              <div
                className=
                    ms-TooltipHost
                    {
                      display: inline;
                    }
                onBlurCapture={[Function]}
                onFocusCapture={[Function]}
                onMouseEnter={[Function]}
                onMouseLeave={[Function]}
              >
                <button
                  aria-disabled={true}
                  className=
                      ms-Button
                      ms-Button--commandBar
                      is-disabled
                      ms-CommandBarItem-link
                      {
                        -moz-osx-font-smoothing: grayscale;
                        -webkit-font-smoothing: antialiased;
                        background-color: #ffffff;
                        border-color: #f3f2f1;
                        border-radius: 0px;
                        border: none;
                        box-sizing: border-box;
                        color: #a19f9d;
                        cursor: default;
                        display: inline-block;
                        font-family: 'Segoe UI', 'Segoe UI Web (West European)', 'Segoe UI', -apple-system, BlinkMacSystemFont, 'Roboto', 'Helvetica Neue', sans-serif;
                        font-size: 14px;
                        font-weight: 400;
                        height: 100%;
                        min-width: 40px;
                        outline: transparent;
                        padding-bottom: 0;
                        padding-left: 4px;
                        padding-right: 4px;
                        padding-top: 0;
                        pointer-events: none;
                        position: relative;
                        text-align: center;
                        text-decoration: none;
                        user-select: none;
                        vertical-align: top;
                      }
                      &::-moz-focus-inner {
                        border: 0;
                      }
                      .ms-Fabric--isFocusVisible &:focus:after {
                        border: 1px solid transparent;
                        bottom: 2px;
                        content: "";
                        left: 2px;
                        outline: 1px solid #605e5c;
                        position: absolute;
                        right: 2px;
                        top: 2px;
                        z-index: 1;
                      }
                      @media screen and (-ms-high-contrast: active){.ms-Fabric--isFocusVisible &:focus:after {
                        border: none;
                        bottom: -2px;
                        left: -2px;
                        outline-color: ButtonText;
                        right: -2px;
                        top: -2px;
                      }
                      &:active > * {
                        left: 0px;
                        position: relative;
                        top: 0px;
                      }
                      @media screen and (-ms-high-contrast: active){& {
                        border-color: grayText;
                        border: none;
                        color: grayText;
                      }
                      &:hover {
                        outline: 0px;
                      }
                      &:focus {
                        outline: 0px;
                      }
                      & .ms-Button-icon {
                        color: #c8c6c4;
                      }
                  data-is-focusable={true}
                  disabled={false}
                  name="Download"
                  onClick={[Function]}
                  onKeyDown={[Function]}
                  onKeyPress={[Function]}
                  onKeyUp={[Function]}
                  onMouseDown={[Function]}
                  onMouseUp={[Function]}
                  role="menuitem"
                  type="button"
                >
                  <div
                    className=
                        ms-Button-flexContainer
                        {
                          align-items: center;
                          display: flex;
                          flex-wrap: nowrap;
                          height: 100%;
                          justify-content: center;
                        }
                  >
                    <i
                      className=
                          ms-Button-icon
                          {
                            -moz-osx-font-smoothing: grayscale;
                            -webkit-font-smoothing: antialiased;
                            color: #a19f9d;
                            display: inline-block;
                            flex-shrink: 0;
                            font-family: "FabricMDL2Icons";
                            font-size: 16px;
                            font-style: normal;
                            font-weight: normal;
                            height: 16px;
                            line-height: 16px;
                            margin-bottom: 0;
                            margin-left: 4px;
                            margin-right: 4px;
                            margin-top: 0;
                            speak: none;
                            text-align: center;
                            vertical-align: middle;
                          }
                      data-icon-name="Download"
                      role="presentation"
                    >
                      
                    </i>
                  </div>
                </button>
              </div>
            </div>
            <div
              className=
                  ms-OverflowSet-overflowButton
                  {
                    display: inherit;
                    flex-shrink: 0;
                  }
            >
              <button
                aria-expanded={false}
                aria-haspopup={true}
                aria-label="More commands"
                aria-owns={null}
                className=
                    ms-Button
                    ms-Button--commandBar
                    ms-CommandBar-overflowButton
                    {
                      -moz-osx-font-smoothing: grayscale;
                      -webkit-font-smoothing: antialiased;
                      background-color: #ffffff;
                      border-radius: 0px;
                      border: none;
                      box-sizing: border-box;
                      color: #323130;
                      cursor: pointer;
                      display: inline-block;
                      font-family: 'Segoe UI', 'Segoe UI Web (West European)', 'Segoe UI', -apple-system, BlinkMacSystemFont, 'Roboto', 'Helvetica Neue', sans-serif;
                      font-size: 14px;
                      font-weight: 400;
                      min-width: 40px;
                      outline: transparent;
                      padding-bottom: 0;
                      padding-left: 4px;
                      padding-right: 4px;
                      padding-top: 0;
                      position: relative;
                      text-align: center;
                      text-decoration: none;
                      user-select: none;
                      vertical-align: top;
                    }
                    &::-moz-focus-inner {
                      border: 0;
                    }
                    .ms-Fabric--isFocusVisible &:focus:after {
                      border: 1px solid transparent;
                      bottom: 3px;
                      content: "";
                      left: 3px;
                      outline: 1px solid #605e5c;
                      position: absolute;
                      right: 3px;
                      top: 3px;
                      z-index: 1;
                    }
                    @media screen and (-ms-high-contrast: active){.ms-Fabric--isFocusVisible &:focus:after {
                      border: none;
                      bottom: 4px;
                      left: 4px;
                      outline-color: ButtonText;
                      right: 4px;
                      top: 4px;
                    }
                    &:active > * {
                      left: 0px;
                      position: relative;
                      top: 0px;
                    }
                    @media screen and (-ms-high-contrast: active){& {
                      border: none;
                    }
                    &:hover {
                      background-color: #f3f2f1;
                      color: #201f1e;
                    }
                    @media screen and (-ms-high-contrast: active){&:hover {
                      color: Highlight;
                    }
                    &:hover .ms-Button-icon {
                      color: #106ebe;
                    }
                    &:hover .ms-Button-menuIcon {
                      color: #323130;
                    }
                    &:active {
                      background-color: #edebe9;
                      color: #201f1e;
                    }
                    &:active .ms-Button-icon {
                      color: #005a9e;
                    }
                    &:active .ms-Button-menuIcon {
                      color: #323130;
                    }
                data-is-focusable={true}
                onClick={[Function]}
                onKeyDown={[Function]}
                onKeyPress={[Function]}
                onKeyUp={[Function]}
                onMouseDown={[Function]}
                onMouseUp={[Function]}
                type="button"
              >
                <div
                  className=
                      ms-Button-flexContainer
                      {
                        align-items: center;
                        display: flex;
                        flex-wrap: nowrap;
                        height: 100%;
                        justify-content: center;
                      }
                >
                  <i
                    className=
                        ms-Button-menuIcon
                        {
                          -moz-osx-font-smoothing: grayscale;
                          -webkit-font-smoothing: antialiased;
                          color: #605e5c;
                          display: inline-block;
                          flex-shrink: 0;
                          font-family: "FabricMDL2Icons";
                          font-size: 17px;
                          font-style: normal;
                          font-weight: normal;
                          height: 16px;
                          line-height: 16px;
                          margin-bottom: 0;
                          margin-left: 4px;
                          margin-right: 4px;
                          margin-top: 0;
                          speak: none;
                          text-align: center;
                          vertical-align: middle;
                        }
                    data-icon-name="More"
                    role="presentation"
                  >
                    
                  </i>
                </div>
              </button>
            </div>
          </div>
          <div
            className=
                ms-OverflowSet
                ms-CommandBar-secondaryCommand
                {
                  align-items: stretch;
                  display: flex;
                  flex-shrink: 0;
                  flex-wrap: nowrap;
                  position: relative;
                }
            role="presentation"
          >
            <div
              className=
                  ms-OverflowSet-item
                  {
                    display: inherit;
                    flex-shrink: 0;
                  }
            >
              <button
                aria-label="Sort"
                className=
                    ms-Button
                    ms-Button--commandBar
                    ms-CommandBarItem-link
                    {
                      -moz-osx-font-smoothing: grayscale;
                      -webkit-font-smoothing: antialiased;
                      background-color: #ffffff;
                      border-radius: 0px;
                      border: none;
                      box-sizing: border-box;
                      color: #323130;
                      cursor: pointer;
                      display: inline-block;
                      font-family: 'Segoe UI', 'Segoe UI Web (West European)', 'Segoe UI', -apple-system, BlinkMacSystemFont, 'Roboto', 'Helvetica Neue', sans-serif;
                      font-size: 14px;
                      font-weight: 400;
                      height: 100%;
                      min-width: 40px;
                      outline: transparent;
                      padding-bottom: 0;
                      padding-left: 4px;
                      padding-right: 4px;
                      padding-top: 0;
                      position: relative;
                      text-align: center;
                      text-decoration: none;
                      user-select: none;
                      vertical-align: top;
                    }
                    &::-moz-focus-inner {
                      border: 0;
                    }
                    .ms-Fabric--isFocusVisible &:focus:after {
                      border: 1px solid transparent;
                      bottom: 3px;
                      content: "";
                      left: 3px;
                      outline: 1px solid #605e5c;
                      position: absolute;
                      right: 3px;
                      top: 3px;
                      z-index: 1;
                    }
                    @media screen and (-ms-high-contrast: active){.ms-Fabric--isFocusVisible &:focus:after {
                      border: none;
                      bottom: 4px;
                      left: 4px;
                      outline-color: ButtonText;
                      right: 4px;
                      top: 4px;
                    }
                    &:active > * {
                      left: 0px;
                      position: relative;
                      top: 0px;
                    }
                    @media screen and (-ms-high-contrast: active){& {
                      border: none;
                    }
                    &:hover {
                      background-color: #f3f2f1;
                      color: #201f1e;
                    }
                    @media screen and (-ms-high-contrast: active){&:hover {
                      color: Highlight;
                    }
                    &:hover .ms-Button-icon {
                      color: #106ebe;
                    }
                    &:hover .ms-Button-menuIcon {
                      color: #323130;
                    }
                    &:active {
                      background-color: #edebe9;
                      color: #201f1e;
                    }
                    &:active .ms-Button-icon {
                      color: #005a9e;
                    }
                    &:active .ms-Button-menuIcon {
                      color: #323130;
                    }
                data-is-focusable={true}
                name="Sort"
                onClick={[Function]}
                onKeyDown={[Function]}
                onKeyPress={[Function]}
                onKeyUp={[Function]}
                onMouseDown={[Function]}
                onMouseUp={[Function]}
                role="menuitem"
                type="button"
              >
                <div
                  className=
                      ms-Button-flexContainer
                      {
                        align-items: center;
                        display: flex;
                        flex-wrap: nowrap;
                        height: 100%;
                        justify-content: center;
                      }
                >
                  <i
                    className=
                        ms-Button-icon
                        {
                          -moz-osx-font-smoothing: grayscale;
                          -webkit-font-smoothing: antialiased;
                          color: #0078d4;
                          display: inline-block;
                          flex-shrink: 0;
                          font-family: "FabricMDL2Icons";
                          font-size: 16px;
                          font-style: normal;
                          font-weight: normal;
                          height: 16px;
                          line-height: 16px;
                          margin-bottom: 0;
                          margin-left: 4px;
                          margin-right: 4px;
                          margin-top: 0;
                          speak: none;
                          text-align: center;
                          vertical-align: middle;
                        }
                    data-icon-name="SortLines"
                    role="presentation"
                  >
                    
                  </i>
                  <div
                    className=
                        ms-Button-textContainer
                        {
                          flex-grow: 1;
                        }
                  >
                    <div
                      className=
                          ms-Button-label
                          {
                            font-weight: normal;
                            line-height: 100%;
                            margin-bottom: 0;
                            margin-left: 4px;
                            margin-right: 4px;
                            margin-top: 0;
                            white-space: nowrap;
                          }
                      id="id__23"
                    >
                      Sort
                    </div>
                  </div>
                </div>
              </button>
            </div>
            <div
              className=
                  ms-OverflowSet-item
                  {
                    display: inherit;
                    flex-shrink: 0;
                  }
            >
              <div
                className=
                    ms-TooltipHost
                    {
                      display: inline;
                    }
                onBlurCapture={[Function]}
                onFocusCapture={[Function]}
                onMouseEnter={[Function]}
                onMouseLeave={[Function]}
              >
                <button
                  aria-label="Grid view"
                  className=
                      ms-Button
                      ms-Button--commandBar
                      ms-CommandBarItem-link
                      {
                        -moz-osx-font-smoothing: grayscale;
                        -webkit-font-smoothing: antialiased;
                        background-color: #ffffff;
                        border-radius: 0px;
                        border: none;
                        box-sizing: border-box;
                        color: #323130;
                        cursor: pointer;
                        display: inline-block;
                        font-family: 'Segoe UI', 'Segoe UI Web (West European)', 'Segoe UI', -apple-system, BlinkMacSystemFont, 'Roboto', 'Helvetica Neue', sans-serif;
                        font-size: 14px;
                        font-weight: 400;
                        height: 100%;
                        min-width: 40px;
                        outline: transparent;
                        padding-bottom: 0;
                        padding-left: 4px;
                        padding-right: 4px;
                        padding-top: 0;
                        position: relative;
                        text-align: center;
                        text-decoration: none;
                        user-select: none;
                        vertical-align: top;
                      }
                      &::-moz-focus-inner {
                        border: 0;
                      }
                      .ms-Fabric--isFocusVisible &:focus:after {
                        border: 1px solid transparent;
                        bottom: 3px;
                        content: "";
                        left: 3px;
                        outline: 1px solid #605e5c;
                        position: absolute;
                        right: 3px;
                        top: 3px;
                        z-index: 1;
                      }
                      @media screen and (-ms-high-contrast: active){.ms-Fabric--isFocusVisible &:focus:after {
                        border: none;
                        bottom: 4px;
                        left: 4px;
                        outline-color: ButtonText;
                        right: 4px;
                        top: 4px;
                      }
                      &:active > * {
                        left: 0px;
                        position: relative;
                        top: 0px;
                      }
                      @media screen and (-ms-high-contrast: active){& {
                        border: none;
                      }
                      &:hover {
                        background-color: #f3f2f1;
                        color: #201f1e;
                      }
                      @media screen and (-ms-high-contrast: active){&:hover {
                        color: Highlight;
                      }
                      &:hover .ms-Button-icon {
                        color: #106ebe;
                      }
                      &:hover .ms-Button-menuIcon {
                        color: #323130;
                      }
                      &:active {
                        background-color: #edebe9;
                        color: #201f1e;
                      }
                      &:active .ms-Button-icon {
                        color: #005a9e;
                      }
                      &:active .ms-Button-menuIcon {
                        color: #323130;
                      }
                  data-is-focusable={true}
                  name="Grid view"
                  onClick={[Function]}
                  onKeyDown={[Function]}
                  onKeyPress={[Function]}
                  onKeyUp={[Function]}
                  onMouseDown={[Function]}
                  onMouseUp={[Function]}
                  role="menuitem"
                  type="button"
                >
                  <div
                    className=
                        ms-Button-flexContainer
                        {
                          align-items: center;
                          display: flex;
                          flex-wrap: nowrap;
                          height: 100%;
                          justify-content: center;
                        }
                  >
                    <i
                      className=
                          ms-Button-icon
                          {
                            -moz-osx-font-smoothing: grayscale;
                            -webkit-font-smoothing: antialiased;
                            color: #0078d4;
                            display: inline-block;
                            flex-shrink: 0;
                            font-family: "FabricMDL2Icons";
                            font-size: 16px;
                            font-style: normal;
                            font-weight: normal;
                            height: 16px;
                            line-height: 16px;
                            margin-bottom: 0;
                            margin-left: 4px;
                            margin-right: 4px;
                            margin-top: 0;
                            speak: none;
                            text-align: center;
                            vertical-align: middle;
                          }
                      data-icon-name="Tiles"
                      role="presentation"
                    >
                      
                    </i>
                  </div>
                </button>
              </div>
            </div>
            <div
              className=
                  ms-OverflowSet-item
                  {
                    display: inherit;
                    flex-shrink: 0;
                  }
            >
              <div
                className=
                    ms-TooltipHost
                    {
                      display: inline;
                    }
                onBlurCapture={[Function]}
                onFocusCapture={[Function]}
                onMouseEnter={[Function]}
                onMouseLeave={[Function]}
              >
                <button
                  aria-label="Info"
                  className=
                      ms-Button
                      ms-Button--commandBar
                      ms-CommandBarItem-link
                      {
                        -moz-osx-font-smoothing: grayscale;
                        -webkit-font-smoothing: antialiased;
                        background-color: #ffffff;
                        border-radius: 0px;
                        border: none;
                        box-sizing: border-box;
                        color: #323130;
                        cursor: pointer;
                        display: inline-block;
                        font-family: 'Segoe UI', 'Segoe UI Web (West European)', 'Segoe UI', -apple-system, BlinkMacSystemFont, 'Roboto', 'Helvetica Neue', sans-serif;
                        font-size: 14px;
                        font-weight: 400;
                        height: 100%;
                        min-width: 40px;
                        outline: transparent;
                        padding-bottom: 0;
                        padding-left: 4px;
                        padding-right: 4px;
                        padding-top: 0;
                        position: relative;
                        text-align: center;
                        text-decoration: none;
                        user-select: none;
                        vertical-align: top;
                      }
                      &::-moz-focus-inner {
                        border: 0;
                      }
                      .ms-Fabric--isFocusVisible &:focus:after {
                        border: 1px solid transparent;
                        bottom: 3px;
                        content: "";
                        left: 3px;
                        outline: 1px solid #605e5c;
                        position: absolute;
                        right: 3px;
                        top: 3px;
                        z-index: 1;
                      }
                      @media screen and (-ms-high-contrast: active){.ms-Fabric--isFocusVisible &:focus:after {
                        border: none;
                        bottom: 4px;
                        left: 4px;
                        outline-color: ButtonText;
                        right: 4px;
                        top: 4px;
                      }
                      &:active > * {
                        left: 0px;
                        position: relative;
                        top: 0px;
                      }
                      @media screen and (-ms-high-contrast: active){& {
                        border: none;
                      }
                      &:hover {
                        background-color: #f3f2f1;
                        color: #201f1e;
                      }
                      @media screen and (-ms-high-contrast: active){&:hover {
                        color: Highlight;
                      }
                      &:hover .ms-Button-icon {
                        color: #106ebe;
                      }
                      &:hover .ms-Button-menuIcon {
                        color: #323130;
                      }
                      &:active {
                        background-color: #edebe9;
                        color: #201f1e;
                      }
                      &:active .ms-Button-icon {
                        color: #005a9e;
                      }
                      &:active .ms-Button-menuIcon {
                        color: #323130;
                      }
                  data-is-focusable={true}
                  name="Info"
                  onClick={[Function]}
                  onKeyDown={[Function]}
                  onKeyPress={[Function]}
                  onKeyUp={[Function]}
                  onMouseDown={[Function]}
                  onMouseUp={[Function]}
                  role="menuitem"
                  type="button"
                >
                  <div
                    className=
                        ms-Button-flexContainer
                        {
                          align-items: center;
                          display: flex;
                          flex-wrap: nowrap;
                          height: 100%;
                          justify-content: center;
                        }
                  >
                    <i
                      className=
                          ms-Button-icon
                          {
                            -moz-osx-font-smoothing: grayscale;
                            -webkit-font-smoothing: antialiased;
                            color: #0078d4;
                            display: inline-block;
                            flex-shrink: 0;
                            font-family: "FabricMDL2Icons";
                            font-size: 16px;
                            font-style: normal;
                            font-weight: normal;
                            height: 16px;
                            line-height: 16px;
                            margin-bottom: 0;
                            margin-left: 4px;
                            margin-right: 4px;
                            margin-top: 0;
                            speak: none;
                            text-align: center;
                            vertical-align: middle;
                          }
                      data-icon-name="Info"
                      role="presentation"
                    >
                      
                    </i>
                  </div>
                </button>
              </div>
            </div>
          </div>
        </div>
      </div>
    </div>
  </div>
</div>
`;<|MERGE_RESOLUTION|>--- conflicted
+++ resolved
@@ -719,11 +719,7 @@
                             {
                               -moz-osx-font-smoothing: grayscale;
                               -webkit-font-smoothing: antialiased;
-<<<<<<< HEAD
-                              color: #a19f9d;
-=======
-                              color: #666666;
->>>>>>> 6516eaf8
+                              color: #605e5c;
                               display: inline-block;
                               flex-shrink: 0;
                               font-family: "FabricMDL2Icons";
