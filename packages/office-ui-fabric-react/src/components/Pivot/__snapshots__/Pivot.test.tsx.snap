// Jest Snapshot v1, https://goo.gl/fbAQLP

exports[`Pivot renders Pivot correctly when itemCount is a string 1`] = `
<div>
  <div
    className=
        ms-FocusZone
        &:focus {
          outline: none;
        }
    data-focuszone-id="FocusZone1"
    onFocus={[Function]}
    onKeyDown={[Function]}
    onMouseDownCapture={[Function]}
    role="presentation"
  >
    <div
      className=
          ms-Pivot
          {
            -moz-osx-font-smoothing: grayscale;
            -webkit-font-smoothing: antialiased;
            box-shadow: none;
            box-sizing: border-box;
            color: #0078d4;
            font-family: 'Segoe UI', 'Segoe UI Web (West European)', 'Segoe UI', -apple-system, BlinkMacSystemFont, 'Roboto', 'Helvetica Neue', sans-serif;
            font-size: 14px;
            font-weight: 400;
            margin-bottom: 0px;
            margin-left: 0px;
            margin-right: 0px;
            margin-top: 0px;
            padding-bottom: 0px;
            padding-left: 0px;
            padding-right: 0px;
            padding-top: 0px;
            position: relative;
            white-space: nowrap;
          }
      role="tablist"
    >
      <button
        aria-selected={true}
        className=
            ms-Button
            ms-Button--action
            ms-Button--command
            ms-Pivot-link
            is-selected
            {
              -moz-osx-font-smoothing: grayscale;
              -webkit-font-smoothing: antialiased;
              background-color: transparent;
              border-radius: 0px;
              border: 0px;
              box-sizing: border-box;
              color: #323130;
              cursor: pointer;
              display: inline-block;
              font-family: 'Segoe UI', 'Segoe UI Web (West European)', 'Segoe UI', -apple-system, BlinkMacSystemFont, 'Roboto', 'Helvetica Neue', sans-serif;
              font-size: 14px;
              font-weight: 600;
              height: 44px;
              line-height: 44px;
              margin-right: 8px;
              outline: transparent;
              padding-bottom: 0;
              padding-left: 8px;
              padding-right: 8px;
              padding-top: 0;
              position: relative;
              text-align: center;
              text-decoration: none;
              user-select: none;
              vertical-align: top;
            }
            &::-moz-focus-inner {
              border: 0;
            }
            .ms-Fabric--isFocusVisible &:focus:after {
<<<<<<< HEAD
              border: 1px solid transparent;
              bottom: 2px;
              content: "";
              left: 2px;
              outline: 1px solid #605e5c;
              position: absolute;
              right: 2px;
              top: 2px;
=======
              border: 0px;
              bottom: 0px;
              content: attr(data-content);
              left: 0px;
              outline: 1px solid #666666;
              position: relative;
              right: 0px;
              top: 0px;
>>>>>>> 93d13a59
              z-index: 1;
            }
            @media screen and (-ms-high-contrast: active){.ms-Fabric--isFocusVisible &:focus:after {
              border: none;
              bottom: -2px;
              left: -2px;
              outline-color: ButtonText;
              right: -2px;
              top: -2px;
            }
            &:active > * {
              left: 0px;
              position: relative;
              top: 0px;
            }
            &:hover {
              background-color: #f3f2f1;
              color: #201f1e;
              cursor: pointer;
            }
            @media screen and (-ms-high-contrast: active){&:hover {
              border-color: Highlight;
              color: Highlight;
            }
            &:hover .ms-Button-icon {
              color: #0078d4;
            }
            &:focus {
              outline: none;
            }
            &:active {
              background-color: #edebe9;
              color: #000000;
            }
            &:active .ms-Button-icon {
              color: #004578;
            }
            &:before {
              background-color: #0078d4;
              bottom: 0px;
              content: "";
              height: 2px;
              left: 8px;
              position: absolute;
              right: 8px;
              transition: left 0.267s cubic-bezier(.1,.25,.75,.9),
                                  right 0.267s cubic-bezier(.1,.25,.75,.9);
            }
            &:after {
              color: transparent;
              content: attr(data-content);
              display: block;
              font-weight: 700;
              height: 1px;
              overflow: hidden;
              visibility: hidden;
            }
            .ms-Fabric--isFocusVisible &:focus {
              outline: 1px solid #605e5c;
            }
            @media screen and (-ms-high-contrast: active){&:before {
              background-color: Highlight;
            }
            &:hover::before {
              left: 0px;
              right: 0px;
            }
            @media screen and (-ms-high-contrast: active){& {
              color: Highlight;
            }
        data-content="test"
        data-is-focusable={true}
        id="Pivot0-Tab0"
        name="test"
        onClick={[Function]}
        onKeyDown={[Function]}
        onKeyPress={[Function]}
        onKeyUp={[Function]}
        onMouseDown={[Function]}
        onMouseUp={[Function]}
        role="tab"
        type="button"
      >
        <div
          className=
              ms-Button-flexContainer
              {
                align-items: center;
                display: flex;
                flex-wrap: nowrap;
                height: 100%;
                justify-content: flex-start;
              }
        >
          <span
            className=
                ms-Pivot-linkContent

          >
            <span
              className=
                  ms-Pivot-text
                  {
                    display: inline-block;
                    vertical-align: top;
                  }
            >
               
              test
            </span>
          </span>
        </div>
      </button>
      <button
        aria-selected={false}
        className=
            ms-Button
            ms-Button--action
            ms-Button--command
            ms-Pivot-link
            {
              -moz-osx-font-smoothing: grayscale;
              -webkit-font-smoothing: antialiased;
              background-color: transparent;
              border-radius: 0px;
              border: 0px;
              box-sizing: border-box;
              color: #323130;
              cursor: pointer;
              display: inline-block;
              font-family: 'Segoe UI', 'Segoe UI Web (West European)', 'Segoe UI', -apple-system, BlinkMacSystemFont, 'Roboto', 'Helvetica Neue', sans-serif;
              font-size: 14px;
              font-weight: 400;
              height: 44px;
              line-height: 44px;
              margin-right: 8px;
              outline: transparent;
              padding-bottom: 0;
              padding-left: 8px;
              padding-right: 8px;
              padding-top: 0;
              position: relative;
              text-align: center;
              text-decoration: none;
              user-select: none;
              vertical-align: top;
            }
            &::-moz-focus-inner {
              border: 0;
            }
            .ms-Fabric--isFocusVisible &:focus:after {
<<<<<<< HEAD
              border: 1px solid transparent;
              bottom: 2px;
              content: "";
              left: 2px;
              outline: 1px solid #605e5c;
              position: absolute;
              right: 2px;
              top: 2px;
=======
              border: 0px;
              bottom: 0px;
              content: attr(data-content);
              left: 0px;
              outline: 1px solid #666666;
              position: relative;
              right: 0px;
              top: 0px;
>>>>>>> 93d13a59
              z-index: 1;
            }
            @media screen and (-ms-high-contrast: active){.ms-Fabric--isFocusVisible &:focus:after {
              border: none;
              bottom: -2px;
              left: -2px;
              outline-color: ButtonText;
              right: -2px;
              top: -2px;
            }
            &:active > * {
              left: 0px;
              position: relative;
              top: 0px;
            }
            &:hover {
              background-color: #f3f2f1;
              color: #201f1e;
              cursor: pointer;
            }
            @media screen and (-ms-high-contrast: active){&:hover {
              border-color: Highlight;
              color: Highlight;
            }
            &:hover .ms-Button-icon {
              color: #0078d4;
            }
            &:focus {
              outline: none;
            }
            &:active {
              background-color: #edebe9;
              color: #000000;
            }
            &:active .ms-Button-icon {
              color: #004578;
            }
            &:before {
              background-color: transparent;
              bottom: 0px;
              content: "";
              height: 2px;
              left: 8px;
              position: absolute;
              right: 8px;
              transition: left 0.267s cubic-bezier(.1,.25,.75,.9),
                                  right 0.267s cubic-bezier(.1,.25,.75,.9);
            }
            &:after {
              color: transparent;
              content: attr(data-content);
              display: block;
              font-weight: 700;
              height: 1px;
              overflow: hidden;
              visibility: hidden;
            }
            .ms-Fabric--isFocusVisible &:focus {
              outline: 1px solid #605e5c;
            }
        data-content="Test Link (20+)"
        data-is-focusable={true}
        id="Pivot0-Tab1"
        name="Test Link"
        onClick={[Function]}
        onKeyDown={[Function]}
        onKeyPress={[Function]}
        onKeyUp={[Function]}
        onMouseDown={[Function]}
        onMouseUp={[Function]}
        role="tab"
        type="button"
      >
        <div
          className=
              ms-Button-flexContainer
              {
                align-items: center;
                display: flex;
                flex-wrap: nowrap;
                height: 100%;
                justify-content: flex-start;
              }
        >
          <span
            className=
                ms-Pivot-linkContent

          >
            <span
              className=
                  ms-Pivot-text
                  {
                    display: inline-block;
                    vertical-align: top;
                  }
            >
               
              Test Link
            </span>
            <span
              className=
                  ms-Pivot-count
                  {
                    display: inline-block;
                    margin-left: 4px;
                    vertical-align: top;
                  }
            >
               (
              20+
              )
            </span>
          </span>
        </div>
      </button>
    </div>
  </div>
  <div
    aria-labelledby="Pivot0-Tab0"
    role="tabpanel"
  >
    <div />
  </div>
</div>
`;

exports[`Pivot renders Pivot correctly with custom className 1`] = `
<div
  className="specialClassName"
>
  <div
    className=
        ms-FocusZone
        &:focus {
          outline: none;
        }
    data-focuszone-id="FocusZone1"
    onFocus={[Function]}
    onKeyDown={[Function]}
    onMouseDownCapture={[Function]}
    role="presentation"
  >
    <div
      className=
          ms-Pivot
          {
            -moz-osx-font-smoothing: grayscale;
            -webkit-font-smoothing: antialiased;
            box-shadow: none;
            box-sizing: border-box;
            color: #0078d4;
            font-family: 'Segoe UI', 'Segoe UI Web (West European)', 'Segoe UI', -apple-system, BlinkMacSystemFont, 'Roboto', 'Helvetica Neue', sans-serif;
            font-size: 14px;
            font-weight: 400;
            margin-bottom: 0px;
            margin-left: 0px;
            margin-right: 0px;
            margin-top: 0px;
            padding-bottom: 0px;
            padding-left: 0px;
            padding-right: 0px;
            padding-top: 0px;
            position: relative;
            white-space: nowrap;
          }
      role="tablist"
    >
      <button
        aria-selected={true}
        className=
            ms-Button
            ms-Button--action
            ms-Button--command
            ms-Pivot-link
            is-selected
            {
              -moz-osx-font-smoothing: grayscale;
              -webkit-font-smoothing: antialiased;
              background-color: transparent;
              border-radius: 0px;
              border: 0px;
              box-sizing: border-box;
              color: #323130;
              cursor: pointer;
              display: inline-block;
              font-family: 'Segoe UI', 'Segoe UI Web (West European)', 'Segoe UI', -apple-system, BlinkMacSystemFont, 'Roboto', 'Helvetica Neue', sans-serif;
              font-size: 14px;
              font-weight: 600;
              height: 44px;
              line-height: 44px;
              margin-right: 8px;
              outline: transparent;
              padding-bottom: 0;
              padding-left: 8px;
              padding-right: 8px;
              padding-top: 0;
              position: relative;
              text-align: center;
              text-decoration: none;
              user-select: none;
              vertical-align: top;
            }
            &::-moz-focus-inner {
              border: 0;
            }
            .ms-Fabric--isFocusVisible &:focus:after {
<<<<<<< HEAD
              border: 1px solid transparent;
              bottom: 2px;
              content: "";
              left: 2px;
              outline: 1px solid #605e5c;
              position: absolute;
              right: 2px;
              top: 2px;
=======
              border: 0px;
              bottom: 0px;
              content: attr(data-content);
              left: 0px;
              outline: 1px solid #666666;
              position: relative;
              right: 0px;
              top: 0px;
>>>>>>> 93d13a59
              z-index: 1;
            }
            @media screen and (-ms-high-contrast: active){.ms-Fabric--isFocusVisible &:focus:after {
              border: none;
              bottom: -2px;
              left: -2px;
              outline-color: ButtonText;
              right: -2px;
              top: -2px;
            }
            &:active > * {
              left: 0px;
              position: relative;
              top: 0px;
            }
            &:hover {
              background-color: #f3f2f1;
              color: #201f1e;
              cursor: pointer;
            }
            @media screen and (-ms-high-contrast: active){&:hover {
              border-color: Highlight;
              color: Highlight;
            }
            &:hover .ms-Button-icon {
              color: #0078d4;
            }
            &:focus {
              outline: none;
            }
            &:active {
              background-color: #edebe9;
              color: #000000;
            }
            &:active .ms-Button-icon {
              color: #004578;
            }
            &:before {
              background-color: #0078d4;
              bottom: 0px;
              content: "";
              height: 2px;
              left: 8px;
              position: absolute;
              right: 8px;
              transition: left 0.267s cubic-bezier(.1,.25,.75,.9),
                                  right 0.267s cubic-bezier(.1,.25,.75,.9);
            }
            &:after {
              color: transparent;
              content: attr(data-content);
              display: block;
              font-weight: 700;
              height: 1px;
              overflow: hidden;
              visibility: hidden;
            }
            .ms-Fabric--isFocusVisible &:focus {
              outline: 1px solid #605e5c;
            }
            @media screen and (-ms-high-contrast: active){&:before {
              background-color: Highlight;
            }
            &:hover::before {
              left: 0px;
              right: 0px;
            }
            @media screen and (-ms-high-contrast: active){& {
              color: Highlight;
            }
        data-content="Test Link 1"
        data-is-focusable={true}
        id="Pivot0-Tab0"
        name="Test Link 1"
        onClick={[Function]}
        onKeyDown={[Function]}
        onKeyPress={[Function]}
        onKeyUp={[Function]}
        onMouseDown={[Function]}
        onMouseUp={[Function]}
        role="tab"
        type="button"
      >
        <div
          className=
              ms-Button-flexContainer
              {
                align-items: center;
                display: flex;
                flex-wrap: nowrap;
                height: 100%;
                justify-content: flex-start;
              }
        >
          <span
            className=
                ms-Pivot-linkContent

          >
            <span
              className=
                  ms-Pivot-text
                  {
                    display: inline-block;
                    vertical-align: top;
                  }
            >
               
              Test Link 1
            </span>
          </span>
        </div>
      </button>
      <button
        aria-selected={false}
        className=
            ms-Button
            ms-Button--action
            ms-Button--command
            ms-Pivot-link
            {
              -moz-osx-font-smoothing: grayscale;
              -webkit-font-smoothing: antialiased;
              background-color: transparent;
              border-radius: 0px;
              border: 0px;
              box-sizing: border-box;
              color: #323130;
              cursor: pointer;
              display: inline-block;
              font-family: 'Segoe UI', 'Segoe UI Web (West European)', 'Segoe UI', -apple-system, BlinkMacSystemFont, 'Roboto', 'Helvetica Neue', sans-serif;
              font-size: 14px;
              font-weight: 400;
              height: 44px;
              line-height: 44px;
              margin-right: 8px;
              outline: transparent;
              padding-bottom: 0;
              padding-left: 8px;
              padding-right: 8px;
              padding-top: 0;
              position: relative;
              text-align: center;
              text-decoration: none;
              user-select: none;
              vertical-align: top;
            }
            &::-moz-focus-inner {
              border: 0;
            }
            .ms-Fabric--isFocusVisible &:focus:after {
<<<<<<< HEAD
              border: 1px solid transparent;
              bottom: 2px;
              content: "";
              left: 2px;
              outline: 1px solid #605e5c;
              position: absolute;
              right: 2px;
              top: 2px;
=======
              border: 0px;
              bottom: 0px;
              content: attr(data-content);
              left: 0px;
              outline: 1px solid #666666;
              position: relative;
              right: 0px;
              top: 0px;
>>>>>>> 93d13a59
              z-index: 1;
            }
            @media screen and (-ms-high-contrast: active){.ms-Fabric--isFocusVisible &:focus:after {
              border: none;
              bottom: -2px;
              left: -2px;
              outline-color: ButtonText;
              right: -2px;
              top: -2px;
            }
            &:active > * {
              left: 0px;
              position: relative;
              top: 0px;
            }
            &:hover {
              background-color: #f3f2f1;
              color: #201f1e;
              cursor: pointer;
            }
            @media screen and (-ms-high-contrast: active){&:hover {
              border-color: Highlight;
              color: Highlight;
            }
            &:hover .ms-Button-icon {
              color: #0078d4;
            }
            &:focus {
              outline: none;
            }
            &:active {
              background-color: #edebe9;
              color: #000000;
            }
            &:active .ms-Button-icon {
              color: #004578;
            }
            &:before {
              background-color: transparent;
              bottom: 0px;
              content: "";
              height: 2px;
              left: 8px;
              position: absolute;
              right: 8px;
              transition: left 0.267s cubic-bezier(.1,.25,.75,.9),
                                  right 0.267s cubic-bezier(.1,.25,.75,.9);
            }
            &:after {
              color: transparent;
              content: attr(data-content);
              display: block;
              font-weight: 700;
              height: 1px;
              overflow: hidden;
              visibility: hidden;
            }
            .ms-Fabric--isFocusVisible &:focus {
              outline: 1px solid #605e5c;
            }
        data-content="Test Link 2"
        data-is-focusable={true}
        id="Pivot0-Tab1"
        name="Test Link 2"
        onClick={[Function]}
        onKeyDown={[Function]}
        onKeyPress={[Function]}
        onKeyUp={[Function]}
        onMouseDown={[Function]}
        onMouseUp={[Function]}
        role="tab"
        type="button"
      >
        <div
          className=
              ms-Button-flexContainer
              {
                align-items: center;
                display: flex;
                flex-wrap: nowrap;
                height: 100%;
                justify-content: flex-start;
              }
        >
          <span
            className=
                ms-Pivot-linkContent

          >
            <span
              className=
                  ms-Pivot-text
                  {
                    display: inline-block;
                    vertical-align: top;
                  }
            >
               
              Test Link 2
            </span>
          </span>
        </div>
      </button>
    </div>
  </div>
  <div
    aria-labelledby="Pivot0-Tab0"
    role="tabpanel"
  >
    <div
      className="specialClassName"
    />
  </div>
</div>
`;

exports[`Pivot renders Pivot correctly with icon, text and count 1`] = `
<div>
  <div
    className=
        ms-FocusZone
        &:focus {
          outline: none;
        }
    data-focuszone-id="FocusZone1"
    onFocus={[Function]}
    onKeyDown={[Function]}
    onMouseDownCapture={[Function]}
    role="presentation"
  >
    <div
      className=
          ms-Pivot
          {
            -moz-osx-font-smoothing: grayscale;
            -webkit-font-smoothing: antialiased;
            box-shadow: none;
            box-sizing: border-box;
            color: #0078d4;
            font-family: 'Segoe UI', 'Segoe UI Web (West European)', 'Segoe UI', -apple-system, BlinkMacSystemFont, 'Roboto', 'Helvetica Neue', sans-serif;
            font-size: 14px;
            font-weight: 400;
            margin-bottom: 0px;
            margin-left: 0px;
            margin-right: 0px;
            margin-top: 0px;
            padding-bottom: 0px;
            padding-left: 0px;
            padding-right: 0px;
            padding-top: 0px;
            position: relative;
            white-space: nowrap;
          }
      role="tablist"
    >
      <button
        aria-selected={true}
        className=
            ms-Button
            ms-Button--action
            ms-Button--command
            ms-Pivot-link
            is-selected
            {
              -moz-osx-font-smoothing: grayscale;
              -webkit-font-smoothing: antialiased;
              background-color: transparent;
              border-radius: 0px;
              border: 0px;
              box-sizing: border-box;
              color: #323130;
              cursor: pointer;
              display: inline-block;
              font-family: 'Segoe UI', 'Segoe UI Web (West European)', 'Segoe UI', -apple-system, BlinkMacSystemFont, 'Roboto', 'Helvetica Neue', sans-serif;
              font-size: 14px;
              font-weight: 600;
              height: 44px;
              line-height: 44px;
              margin-right: 8px;
              outline: transparent;
              padding-bottom: 0;
              padding-left: 8px;
              padding-right: 8px;
              padding-top: 0;
              position: relative;
              text-align: center;
              text-decoration: none;
              user-select: none;
              vertical-align: top;
            }
            &::-moz-focus-inner {
              border: 0;
            }
            .ms-Fabric--isFocusVisible &:focus:after {
<<<<<<< HEAD
              border: 1px solid transparent;
              bottom: 2px;
              content: "";
              left: 2px;
              outline: 1px solid #605e5c;
              position: absolute;
              right: 2px;
              top: 2px;
=======
              border: 0px;
              bottom: 0px;
              content: attr(data-content);
              left: 0px;
              outline: 1px solid #666666;
              position: relative;
              right: 0px;
              top: 0px;
>>>>>>> 93d13a59
              z-index: 1;
            }
            @media screen and (-ms-high-contrast: active){.ms-Fabric--isFocusVisible &:focus:after {
              border: none;
              bottom: -2px;
              left: -2px;
              outline-color: ButtonText;
              right: -2px;
              top: -2px;
            }
            &:active > * {
              left: 0px;
              position: relative;
              top: 0px;
            }
            &:hover {
              background-color: #f3f2f1;
              color: #201f1e;
              cursor: pointer;
            }
            @media screen and (-ms-high-contrast: active){&:hover {
              border-color: Highlight;
              color: Highlight;
            }
            &:hover .ms-Button-icon {
              color: #0078d4;
            }
            &:focus {
              outline: none;
            }
            &:active {
              background-color: #edebe9;
              color: #000000;
            }
            &:active .ms-Button-icon {
              color: #004578;
            }
            &:before {
              background-color: #0078d4;
              bottom: 0px;
              content: "";
              height: 2px;
              left: 8px;
              position: absolute;
              right: 8px;
              transition: left 0.267s cubic-bezier(.1,.25,.75,.9),
                                  right 0.267s cubic-bezier(.1,.25,.75,.9);
            }
            &:after {
              color: transparent;
              content: attr(data-content);
              display: block;
              font-weight: 700;
              height: 1px;
              overflow: hidden;
              visibility: hidden;
            }
            .ms-Fabric--isFocusVisible &:focus {
              outline: 1px solid #605e5c;
            }
            @media screen and (-ms-high-contrast: active){&:before {
              background-color: Highlight;
            }
            &:hover::before {
              left: 0px;
              right: 0px;
            }
            @media screen and (-ms-high-contrast: active){& {
              color: Highlight;
            }
        data-content=" (12)"
        data-is-focusable={true}
        id="Pivot0-Tab0"
        onClick={[Function]}
        onKeyDown={[Function]}
        onKeyPress={[Function]}
        onKeyUp={[Function]}
        onMouseDown={[Function]}
        onMouseUp={[Function]}
        role="tab"
        type="button"
      >
        <div
          className=
              ms-Button-flexContainer
              {
                align-items: center;
                display: flex;
                flex-wrap: nowrap;
                height: 100%;
                justify-content: flex-start;
              }
        >
          <span
            className=
                ms-Pivot-linkContent

          >
            <span
              className=
                  ms-Pivot-count
                  {
                    display: inline-block;
                    margin-left: 4px;
                    vertical-align: top;
                  }
            >
               (
              12
              )
            </span>
          </span>
        </div>
      </button>
      <button
        aria-selected={false}
        className=
            ms-Button
            ms-Button--action
            ms-Button--command
            ms-Pivot-link
            {
              -moz-osx-font-smoothing: grayscale;
              -webkit-font-smoothing: antialiased;
              background-color: transparent;
              border-radius: 0px;
              border: 0px;
              box-sizing: border-box;
              color: #323130;
              cursor: pointer;
              display: inline-block;
              font-family: 'Segoe UI', 'Segoe UI Web (West European)', 'Segoe UI', -apple-system, BlinkMacSystemFont, 'Roboto', 'Helvetica Neue', sans-serif;
              font-size: 14px;
              font-weight: 400;
              height: 44px;
              line-height: 44px;
              margin-right: 8px;
              outline: transparent;
              padding-bottom: 0;
              padding-left: 8px;
              padding-right: 8px;
              padding-top: 0;
              position: relative;
              text-align: center;
              text-decoration: none;
              user-select: none;
              vertical-align: top;
            }
            &::-moz-focus-inner {
              border: 0;
            }
            .ms-Fabric--isFocusVisible &:focus:after {
<<<<<<< HEAD
              border: 1px solid transparent;
              bottom: 2px;
              content: "";
              left: 2px;
              outline: 1px solid #605e5c;
              position: absolute;
              right: 2px;
              top: 2px;
=======
              border: 0px;
              bottom: 0px;
              content: attr(data-content);
              left: 0px;
              outline: 1px solid #666666;
              position: relative;
              right: 0px;
              top: 0px;
>>>>>>> 93d13a59
              z-index: 1;
            }
            @media screen and (-ms-high-contrast: active){.ms-Fabric--isFocusVisible &:focus:after {
              border: none;
              bottom: -2px;
              left: -2px;
              outline-color: ButtonText;
              right: -2px;
              top: -2px;
            }
            &:active > * {
              left: 0px;
              position: relative;
              top: 0px;
            }
            &:hover {
              background-color: #f3f2f1;
              color: #201f1e;
              cursor: pointer;
            }
            @media screen and (-ms-high-contrast: active){&:hover {
              border-color: Highlight;
              color: Highlight;
            }
            &:hover .ms-Button-icon {
              color: #0078d4;
            }
            &:focus {
              outline: none;
            }
            &:active {
              background-color: #edebe9;
              color: #000000;
            }
            &:active .ms-Button-icon {
              color: #004578;
            }
            &:before {
              background-color: transparent;
              bottom: 0px;
              content: "";
              height: 2px;
              left: 8px;
              position: absolute;
              right: 8px;
              transition: left 0.267s cubic-bezier(.1,.25,.75,.9),
                                  right 0.267s cubic-bezier(.1,.25,.75,.9);
            }
            &:after {
              color: transparent;
              content: attr(data-content);
              display: block;
              font-weight: 700;
              height: 1px;
              overflow: hidden;
              visibility: hidden;
            }
            .ms-Fabric--isFocusVisible &:focus {
              outline: 1px solid #605e5c;
            }
        data-content="Test Link (12)"
        data-is-focusable={true}
        id="Pivot0-Tab1"
        name="Test Link"
        onClick={[Function]}
        onKeyDown={[Function]}
        onKeyPress={[Function]}
        onKeyUp={[Function]}
        onMouseDown={[Function]}
        onMouseUp={[Function]}
        role="tab"
        type="button"
      >
        <div
          className=
              ms-Button-flexContainer
              {
                align-items: center;
                display: flex;
                flex-wrap: nowrap;
                height: 100%;
                justify-content: flex-start;
              }
        >
          <span
            className=
                ms-Pivot-linkContent

          >
            <span
              className=
                  ms-Pivot-text
                  {
                    display: inline-block;
                    vertical-align: top;
                  }
            >
               
              Test Link
            </span>
            <span
              className=
                  ms-Pivot-count
                  {
                    display: inline-block;
                    margin-left: 4px;
                    vertical-align: top;
                  }
            >
               (
              12
              )
            </span>
          </span>
        </div>
      </button>
      <button
        aria-selected={false}
        className=
            ms-Button
            ms-Button--action
            ms-Button--command
            ms-Pivot-link
            {
              -moz-osx-font-smoothing: grayscale;
              -webkit-font-smoothing: antialiased;
              background-color: transparent;
              border-radius: 0px;
              border: 0px;
              box-sizing: border-box;
              color: #323130;
              cursor: pointer;
              display: inline-block;
              font-family: 'Segoe UI', 'Segoe UI Web (West European)', 'Segoe UI', -apple-system, BlinkMacSystemFont, 'Roboto', 'Helvetica Neue', sans-serif;
              font-size: 14px;
              font-weight: 400;
              height: 44px;
              line-height: 44px;
              margin-right: 8px;
              outline: transparent;
              padding-bottom: 0;
              padding-left: 8px;
              padding-right: 8px;
              padding-top: 0;
              position: relative;
              text-align: center;
              text-decoration: none;
              user-select: none;
              vertical-align: top;
            }
            &::-moz-focus-inner {
              border: 0;
            }
            .ms-Fabric--isFocusVisible &:focus:after {
<<<<<<< HEAD
              border: 1px solid transparent;
              bottom: 2px;
              content: "";
              left: 2px;
              outline: 1px solid #605e5c;
              position: absolute;
              right: 2px;
              top: 2px;
=======
              border: 0px;
              bottom: 0px;
              content: attr(data-content);
              left: 0px;
              outline: 1px solid #666666;
              position: relative;
              right: 0px;
              top: 0px;
>>>>>>> 93d13a59
              z-index: 1;
            }
            @media screen and (-ms-high-contrast: active){.ms-Fabric--isFocusVisible &:focus:after {
              border: none;
              bottom: -2px;
              left: -2px;
              outline-color: ButtonText;
              right: -2px;
              top: -2px;
            }
            &:active > * {
              left: 0px;
              position: relative;
              top: 0px;
            }
            &:hover {
              background-color: #f3f2f1;
              color: #201f1e;
              cursor: pointer;
            }
            @media screen and (-ms-high-contrast: active){&:hover {
              border-color: Highlight;
              color: Highlight;
            }
            &:hover .ms-Button-icon {
              color: #0078d4;
            }
            &:focus {
              outline: none;
            }
            &:active {
              background-color: #edebe9;
              color: #000000;
            }
            &:active .ms-Button-icon {
              color: #004578;
            }
            &:before {
              background-color: transparent;
              bottom: 0px;
              content: "";
              height: 2px;
              left: 8px;
              position: absolute;
              right: 8px;
              transition: left 0.267s cubic-bezier(.1,.25,.75,.9),
                                  right 0.267s cubic-bezier(.1,.25,.75,.9);
            }
            &:after {
              color: transparent;
              content: attr(data-content);
              display: block;
              font-weight: 700;
              height: 1px;
              overflow: hidden;
              visibility: hidden;
            }
            .ms-Fabric--isFocusVisible &:focus {
              outline: 1px solid #605e5c;
            }
        data-content="Text with icon xx"
        data-is-focusable={true}
        id="Pivot0-Tab2"
        name="Text with icon"
        onClick={[Function]}
        onKeyDown={[Function]}
        onKeyPress={[Function]}
        onKeyUp={[Function]}
        onMouseDown={[Function]}
        onMouseUp={[Function]}
        role="tab"
        type="button"
      >
        <div
          className=
              ms-Button-flexContainer
              {
                align-items: center;
                display: flex;
                flex-wrap: nowrap;
                height: 100%;
                justify-content: flex-start;
              }
        >
          <span
            className=
                ms-Pivot-linkContent

          >
            <span
              className=
                  ms-Pivot-icon
                  & + $text {
                    margin-left: 4px;
                  }
            >
              <i
                className=

                    {
                      -moz-osx-font-smoothing: grayscale;
                      -webkit-font-smoothing: antialiased;
                      display: inline-block;
                      font-family: "FabricMDL2Icons-1";
                      font-style: normal;
                      font-weight: normal;
                      speak: none;
                    }
                data-icon-name="Recent"
                role="presentation"
              >
                
              </i>
            </span>
            <span
              className=
                  ms-Pivot-text
                  {
                    display: inline-block;
                    vertical-align: top;
                  }
            >
               
              Text with icon
            </span>
          </span>
        </div>
      </button>
    </div>
  </div>
  <div
    aria-labelledby="Pivot0-Tab0"
    role="tabpanel"
  >
    <div />
  </div>
</div>
`;

exports[`Pivot renders large link Pivot correctly 1`] = `
<div>
  <div
    className=
        ms-FocusZone
        &:focus {
          outline: none;
        }
    data-focuszone-id="FocusZone1"
    onFocus={[Function]}
    onKeyDown={[Function]}
    onMouseDownCapture={[Function]}
    role="presentation"
  >
    <div
      className=
          ms-Pivot
          ms-Pivot--large
          {
            -moz-osx-font-smoothing: grayscale;
            -webkit-font-smoothing: antialiased;
            box-shadow: none;
            box-sizing: border-box;
            color: #0078d4;
            font-family: 'Segoe UI', 'Segoe UI Web (West European)', 'Segoe UI', -apple-system, BlinkMacSystemFont, 'Roboto', 'Helvetica Neue', sans-serif;
            font-size: 14px;
            font-weight: 400;
            margin-bottom: 0px;
            margin-left: 0px;
            margin-right: 0px;
            margin-top: 0px;
            padding-bottom: 0px;
            padding-left: 0px;
            padding-right: 0px;
            padding-top: 0px;
            position: relative;
            white-space: nowrap;
          }
      role="tablist"
    >
      <button
        aria-selected={true}
        className=
            ms-Button
            ms-Button--action
            ms-Button--command
            ms-Pivot-link
            is-selected
            {
              -moz-osx-font-smoothing: grayscale;
              -webkit-font-smoothing: antialiased;
              background-color: transparent;
              border-radius: 0px;
              border: 0px;
              box-sizing: border-box;
              color: #323130;
              cursor: pointer;
              display: inline-block;
              font-family: 'Segoe UI', 'Segoe UI Web (West European)', 'Segoe UI', -apple-system, BlinkMacSystemFont, 'Roboto', 'Helvetica Neue', sans-serif;
              font-size: 18px;
              font-weight: 600;
              height: 44px;
              line-height: 44px;
              margin-right: 8px;
              outline: transparent;
              padding-bottom: 0;
              padding-left: 8px;
              padding-right: 8px;
              padding-top: 0;
              position: relative;
              text-align: center;
              text-decoration: none;
              user-select: none;
              vertical-align: top;
            }
            &::-moz-focus-inner {
              border: 0;
            }
            .ms-Fabric--isFocusVisible &:focus:after {
<<<<<<< HEAD
              border: 1px solid transparent;
              bottom: 2px;
              content: "";
              left: 2px;
              outline: 1px solid #605e5c;
              position: absolute;
              right: 2px;
              top: 2px;
=======
              border: 0px;
              bottom: 0px;
              content: attr(data-content);
              left: 0px;
              outline: 1px solid #666666;
              position: relative;
              right: 0px;
              top: 0px;
>>>>>>> 93d13a59
              z-index: 1;
            }
            @media screen and (-ms-high-contrast: active){.ms-Fabric--isFocusVisible &:focus:after {
              border: none;
              bottom: -2px;
              left: -2px;
              outline-color: ButtonText;
              right: -2px;
              top: -2px;
            }
            &:active > * {
              left: 0px;
              position: relative;
              top: 0px;
            }
            &:hover {
              background-color: #f3f2f1;
              color: #201f1e;
              cursor: pointer;
            }
            @media screen and (-ms-high-contrast: active){&:hover {
              border-color: Highlight;
              color: Highlight;
            }
            &:hover .ms-Button-icon {
              color: #0078d4;
            }
            &:focus {
              outline: none;
            }
            &:active {
              background-color: #edebe9;
              color: #000000;
            }
            &:active .ms-Button-icon {
              color: #004578;
            }
            &:before {
              background-color: #0078d4;
              bottom: 0px;
              content: "";
              height: 2px;
              left: 8px;
              position: absolute;
              right: 8px;
              transition: left 0.267s cubic-bezier(.1,.25,.75,.9),
                                  right 0.267s cubic-bezier(.1,.25,.75,.9);
            }
            &:after {
              color: transparent;
              content: attr(data-content);
              display: block;
              font-weight: 700;
              height: 1px;
              overflow: hidden;
              visibility: hidden;
            }
            .ms-Fabric--isFocusVisible &:focus {
              outline: 1px solid #605e5c;
            }
            @media screen and (-ms-high-contrast: active){&:before {
              background-color: Highlight;
            }
            &:hover::before {
              left: 0px;
              right: 0px;
            }
            @media screen and (-ms-high-contrast: active){& {
              color: Highlight;
            }
        data-content="Test Link 1"
        data-is-focusable={true}
        id="Pivot0-Tab0"
        name="Test Link 1"
        onClick={[Function]}
        onKeyDown={[Function]}
        onKeyPress={[Function]}
        onKeyUp={[Function]}
        onMouseDown={[Function]}
        onMouseUp={[Function]}
        role="tab"
        type="button"
      >
        <div
          className=
              ms-Button-flexContainer
              {
                align-items: center;
                display: flex;
                flex-wrap: nowrap;
                height: 100%;
                justify-content: flex-start;
              }
        >
          <span
            className=
                ms-Pivot-linkContent

          >
            <span
              className=
                  ms-Pivot-text
                  {
                    display: inline-block;
                    vertical-align: top;
                  }
            >
               
              Test Link 1
            </span>
          </span>
        </div>
      </button>
      <button
        aria-selected={false}
        className=
            ms-Button
            ms-Button--action
            ms-Button--command
            ms-Pivot-link
            {
              -moz-osx-font-smoothing: grayscale;
              -webkit-font-smoothing: antialiased;
              background-color: transparent;
              border-radius: 0px;
              border: 0px;
              box-sizing: border-box;
              color: #323130;
              cursor: pointer;
              display: inline-block;
              font-family: 'Segoe UI', 'Segoe UI Web (West European)', 'Segoe UI', -apple-system, BlinkMacSystemFont, 'Roboto', 'Helvetica Neue', sans-serif;
              font-size: 18px;
              font-weight: 400;
              height: 44px;
              line-height: 44px;
              margin-right: 8px;
              outline: transparent;
              padding-bottom: 0;
              padding-left: 8px;
              padding-right: 8px;
              padding-top: 0;
              position: relative;
              text-align: center;
              text-decoration: none;
              user-select: none;
              vertical-align: top;
            }
            &::-moz-focus-inner {
              border: 0;
            }
            .ms-Fabric--isFocusVisible &:focus:after {
<<<<<<< HEAD
              border: 1px solid transparent;
              bottom: 2px;
              content: "";
              left: 2px;
              outline: 1px solid #605e5c;
              position: absolute;
              right: 2px;
              top: 2px;
=======
              border: 0px;
              bottom: 0px;
              content: attr(data-content);
              left: 0px;
              outline: 1px solid #666666;
              position: relative;
              right: 0px;
              top: 0px;
>>>>>>> 93d13a59
              z-index: 1;
            }
            @media screen and (-ms-high-contrast: active){.ms-Fabric--isFocusVisible &:focus:after {
              border: none;
              bottom: -2px;
              left: -2px;
              outline-color: ButtonText;
              right: -2px;
              top: -2px;
            }
            &:active > * {
              left: 0px;
              position: relative;
              top: 0px;
            }
            &:hover {
              background-color: #f3f2f1;
              color: #201f1e;
              cursor: pointer;
            }
            @media screen and (-ms-high-contrast: active){&:hover {
              border-color: Highlight;
              color: Highlight;
            }
            &:hover .ms-Button-icon {
              color: #0078d4;
            }
            &:focus {
              outline: none;
            }
            &:active {
              background-color: #edebe9;
              color: #000000;
            }
            &:active .ms-Button-icon {
              color: #004578;
            }
            &:before {
              background-color: transparent;
              bottom: 0px;
              content: "";
              height: 2px;
              left: 8px;
              position: absolute;
              right: 8px;
              transition: left 0.267s cubic-bezier(.1,.25,.75,.9),
                                  right 0.267s cubic-bezier(.1,.25,.75,.9);
            }
            &:after {
              color: transparent;
              content: attr(data-content);
              display: block;
              font-weight: 700;
              height: 1px;
              overflow: hidden;
              visibility: hidden;
            }
            .ms-Fabric--isFocusVisible &:focus {
              outline: 1px solid #605e5c;
            }
        data-content=""
        data-is-focusable={true}
        id="Pivot0-Tab1"
        name=""
        onClick={[Function]}
        onKeyDown={[Function]}
        onKeyPress={[Function]}
        onKeyUp={[Function]}
        onMouseDown={[Function]}
        onMouseUp={[Function]}
        role="tab"
        type="button"
      >
        <div
          className=
              ms-Button-flexContainer
              {
                align-items: center;
                display: flex;
                flex-wrap: nowrap;
                height: 100%;
                justify-content: flex-start;
              }
        >
          <span
            className=
                ms-Pivot-linkContent

          >
            <span
              className=
                  ms-Pivot-text
                  {
                    display: inline-block;
                    vertical-align: top;
                  }
            >
               
              
            </span>
          </span>
        </div>
      </button>
    </div>
  </div>
  <div
    aria-labelledby="Pivot0-Tab0"
    role="tabpanel"
  >
    <div />
  </div>
</div>
`;

exports[`Pivot renders large tabbed Pivot correctly 1`] = `
<div>
  <div
    className=
        ms-FocusZone
        &:focus {
          outline: none;
        }
    data-focuszone-id="FocusZone1"
    onFocus={[Function]}
    onKeyDown={[Function]}
    onMouseDownCapture={[Function]}
    role="presentation"
  >
    <div
      className=
          ms-Pivot
          ms-Pivot--large
          ms-Pivot--tabs
          {
            -moz-osx-font-smoothing: grayscale;
            -webkit-font-smoothing: antialiased;
            box-shadow: none;
            box-sizing: border-box;
            color: #0078d4;
            font-family: 'Segoe UI', 'Segoe UI Web (West European)', 'Segoe UI', -apple-system, BlinkMacSystemFont, 'Roboto', 'Helvetica Neue', sans-serif;
            font-size: 14px;
            font-weight: 400;
            margin-bottom: 0px;
            margin-left: 0px;
            margin-right: 0px;
            margin-top: 0px;
            padding-bottom: 0px;
            padding-left: 0px;
            padding-right: 0px;
            padding-top: 0px;
            position: relative;
            white-space: nowrap;
          }
      role="tablist"
    >
      <button
        aria-selected={true}
        className=
            ms-Button
            ms-Button--action
            ms-Button--command
            ms-Pivot-link
            is-selected
            {
              -moz-osx-font-smoothing: grayscale;
              -webkit-font-smoothing: antialiased;
              background-color: #0078d4;
              border-radius: 0px;
              border: 0px;
              box-sizing: border-box;
              color: #ffffff;
              cursor: pointer;
              display: inline-block;
              font-family: 'Segoe UI', 'Segoe UI Web (West European)', 'Segoe UI', -apple-system, BlinkMacSystemFont, 'Roboto', 'Helvetica Neue', sans-serif;
              font-size: 18px;
              font-weight: 400;
              height: 44px;
              line-height: 44px;
              margin-right: 0px;
              outline: transparent;
              padding-bottom: 0;
              padding-left: 10px;
              padding-right: 10px;
              padding-top: 0;
              position: relative;
              text-align: center;
              text-decoration: none;
              user-select: none;
              vertical-align: top;
            }
            &::-moz-focus-inner {
              border: 0;
            }
            .ms-Fabric--isFocusVisible &:focus:after {
<<<<<<< HEAD
              border: 1px solid #ffffff;
              bottom: 1px;
              content: "";
              left: 1px;
              outline: 1px solid #605e5c;
              position: absolute;
              right: 1px;
              top: 1px;
=======
              border: 0px;
              bottom: 0px;
              content: attr(data-content);
              left: 0px;
              outline: 1px solid #666666;
              position: relative;
              right: 0px;
              top: 0px;
>>>>>>> 93d13a59
              z-index: 1;
            }
            @media screen and (-ms-high-contrast: active){.ms-Fabric--isFocusVisible &:focus:after {
              border: none;
              bottom: -2px;
              left: -2px;
              outline-color: ButtonText;
              right: -2px;
              top: -2px;
            }
            &:active > * {
              left: 0px;
              position: relative;
              top: 0px;
            }
            &:hover {
              background-color: #106ebe;
              color: #ffffff;
              cursor: pointer;
            }
            @media screen and (-ms-high-contrast: active){&:hover {
              border-color: Highlight;
              color: Highlight;
            }
            &:hover .ms-Button-icon {
              color: #0078d4;
            }
            &:focus {
              outline-offset: -1px;
              outline: none;
            }
            &:active {
              background-color: #005a9e;
              color: #ffffff;
            }
            &:active .ms-Button-icon {
              color: #004578;
            }
            &:before {
              background-color: transparent;
              bottom: 0px;
              content: "";
              height: auto;
              left: 0px;
              position: absolute;
              right: 0px;
              top: 0px;
              transition: none;
            }
            &:after {
              color: transparent;
              content: attr(data-content);
              display: block;
              font-weight: 700;
              height: 1px;
              overflow: hidden;
              visibility: hidden;
            }
            .ms-Fabric--isFocusVisible &:focus {
              outline: 1px solid #605e5c;
            }
            .ms-Fabric--isFocusVisible &:focus::before {
              background: transparent;
              height: auto;
              transition: none;
            }
            @media screen and (-ms-high-contrast: active){&:before {
              background-color: Highlight;
            }
            &:hover::before {
              left: 0px;
              right: 0px;
            }
            @media screen and (-ms-high-contrast: active){& {
              -ms-high-contrast-adjust: none;
              background: Highlight;
              color: HighlightText;
              font-weight: 600;
            }
<<<<<<< HEAD
=======
            &:active, &:hover {
              color: #ffffff;
            }
        data-content="Test Link 1"
>>>>>>> 93d13a59
        data-is-focusable={true}
        id="Pivot0-Tab0"
        name="Test Link 1"
        onClick={[Function]}
        onKeyDown={[Function]}
        onKeyPress={[Function]}
        onKeyUp={[Function]}
        onMouseDown={[Function]}
        onMouseUp={[Function]}
        role="tab"
        type="button"
      >
        <div
          className=
              ms-Button-flexContainer
              {
                align-items: center;
                display: flex;
                flex-wrap: nowrap;
                height: 100%;
                justify-content: flex-start;
              }
        >
          <span
            className=
                ms-Pivot-linkContent

          >
            <span
              className=
                  ms-Pivot-text
                  {
                    display: inline-block;
                    vertical-align: top;
                  }
            >
               
              Test Link 1
            </span>
          </span>
        </div>
      </button>
      <button
        aria-selected={false}
        className=
            ms-Button
            ms-Button--action
            ms-Button--command
            ms-Pivot-link
            {
              -moz-osx-font-smoothing: grayscale;
              -webkit-font-smoothing: antialiased;
              background-color: #f3f2f1;
              border-radius: 0px;
              border: 0px;
              box-sizing: border-box;
              color: #323130;
              cursor: pointer;
              display: inline-block;
              font-family: 'Segoe UI', 'Segoe UI Web (West European)', 'Segoe UI', -apple-system, BlinkMacSystemFont, 'Roboto', 'Helvetica Neue', sans-serif;
              font-size: 18px;
              font-weight: 400;
              height: 44px;
              line-height: 44px;
              margin-right: 0px;
              outline: transparent;
              padding-bottom: 0;
              padding-left: 10px;
              padding-right: 10px;
              padding-top: 0;
              position: relative;
              text-align: center;
              text-decoration: none;
              user-select: none;
              vertical-align: top;
            }
            &::-moz-focus-inner {
              border: 0;
            }
            .ms-Fabric--isFocusVisible &:focus:after {
<<<<<<< HEAD
              border: 1px solid #ffffff;
              bottom: 1px;
              content: "";
              left: 1px;
              outline: 1px solid #605e5c;
              position: absolute;
              right: 1px;
              top: 1px;
=======
              border: 0px;
              bottom: 0px;
              content: attr(data-content);
              left: 0px;
              outline: 1px solid #666666;
              position: relative;
              right: 0px;
              top: 0px;
>>>>>>> 93d13a59
              z-index: 1;
            }
            @media screen and (-ms-high-contrast: active){.ms-Fabric--isFocusVisible &:focus:after {
              border: none;
              bottom: -2px;
              left: -2px;
              outline-color: ButtonText;
              right: -2px;
              top: -2px;
            }
            &:active > * {
              left: 0px;
              position: relative;
              top: 0px;
            }
            &:hover {
              background-color: #f3f2f1;
              color: #201f1e;
              cursor: pointer;
            }
            @media screen and (-ms-high-contrast: active){&:hover {
              border-color: Highlight;
              color: Highlight;
            }
            &:hover .ms-Button-icon {
              color: #0078d4;
            }
            &:focus {
              outline-offset: -1px;
              outline: none;
            }
            &:active {
              background-color: #edebe9;
              color: #000000;
            }
            &:active .ms-Button-icon {
              color: #004578;
            }
            &:before {
              background-color: transparent;
              bottom: 0px;
              content: "";
              height: 2px;
              left: 8px;
              position: absolute;
              right: 8px;
              transition: left 0.267s cubic-bezier(.1,.25,.75,.9),
                                  right 0.267s cubic-bezier(.1,.25,.75,.9);
            }
            &:after {
              color: transparent;
              content: attr(data-content);
              display: block;
              font-weight: 700;
              height: 1px;
              overflow: hidden;
              visibility: hidden;
            }
            .ms-Fabric--isFocusVisible &:focus {
              outline: 1px solid #605e5c;
            }
            .ms-Fabric--isFocusVisible &:focus::before {
              background: transparent;
              height: auto;
              transition: none;
            }
            &:hover, &:focus {
              color: #000000;
            }
<<<<<<< HEAD
            &:active, &:hover {
              background-color: #0078d4;
              color: #ffffff;
            }
=======
        data-content=""
>>>>>>> 93d13a59
        data-is-focusable={true}
        id="Pivot0-Tab1"
        name=""
        onClick={[Function]}
        onKeyDown={[Function]}
        onKeyPress={[Function]}
        onKeyUp={[Function]}
        onMouseDown={[Function]}
        onMouseUp={[Function]}
        role="tab"
        type="button"
      >
        <div
          className=
              ms-Button-flexContainer
              {
                align-items: center;
                display: flex;
                flex-wrap: nowrap;
                height: 100%;
                justify-content: flex-start;
              }
        >
          <span
            className=
                ms-Pivot-linkContent

          >
            <span
              className=
                  ms-Pivot-text
                  {
                    display: inline-block;
                    vertical-align: top;
                  }
            >
               
              
            </span>
          </span>
        </div>
      </button>
    </div>
  </div>
  <div
    aria-labelledby="Pivot0-Tab0"
    role="tabpanel"
  >
    <div />
  </div>
</div>
`;

exports[`Pivot renders link Pivot correctly 1`] = `
<div>
  <div
    className=
        ms-FocusZone
        &:focus {
          outline: none;
        }
    data-focuszone-id="FocusZone1"
    onFocus={[Function]}
    onKeyDown={[Function]}
    onMouseDownCapture={[Function]}
    role="presentation"
  >
    <div
      className=
          ms-Pivot
          {
            -moz-osx-font-smoothing: grayscale;
            -webkit-font-smoothing: antialiased;
            box-shadow: none;
            box-sizing: border-box;
            color: #0078d4;
            font-family: 'Segoe UI', 'Segoe UI Web (West European)', 'Segoe UI', -apple-system, BlinkMacSystemFont, 'Roboto', 'Helvetica Neue', sans-serif;
            font-size: 14px;
            font-weight: 400;
            margin-bottom: 0px;
            margin-left: 0px;
            margin-right: 0px;
            margin-top: 0px;
            padding-bottom: 0px;
            padding-left: 0px;
            padding-right: 0px;
            padding-top: 0px;
            position: relative;
            white-space: nowrap;
          }
      role="tablist"
    >
      <button
        aria-selected={true}
        className=
            ms-Button
            ms-Button--action
            ms-Button--command
            ms-Pivot-link
            is-selected
            {
              -moz-osx-font-smoothing: grayscale;
              -webkit-font-smoothing: antialiased;
              background-color: transparent;
              border-radius: 0px;
              border: 0px;
              box-sizing: border-box;
              color: #323130;
              cursor: pointer;
              display: inline-block;
              font-family: 'Segoe UI', 'Segoe UI Web (West European)', 'Segoe UI', -apple-system, BlinkMacSystemFont, 'Roboto', 'Helvetica Neue', sans-serif;
              font-size: 14px;
              font-weight: 600;
              height: 44px;
              line-height: 44px;
              margin-right: 8px;
              outline: transparent;
              padding-bottom: 0;
              padding-left: 8px;
              padding-right: 8px;
              padding-top: 0;
              position: relative;
              text-align: center;
              text-decoration: none;
              user-select: none;
              vertical-align: top;
            }
            &::-moz-focus-inner {
              border: 0;
            }
            .ms-Fabric--isFocusVisible &:focus:after {
<<<<<<< HEAD
              border: 1px solid transparent;
              bottom: 2px;
              content: "";
              left: 2px;
              outline: 1px solid #605e5c;
              position: absolute;
              right: 2px;
              top: 2px;
=======
              border: 0px;
              bottom: 0px;
              content: attr(data-content);
              left: 0px;
              outline: 1px solid #666666;
              position: relative;
              right: 0px;
              top: 0px;
>>>>>>> 93d13a59
              z-index: 1;
            }
            @media screen and (-ms-high-contrast: active){.ms-Fabric--isFocusVisible &:focus:after {
              border: none;
              bottom: -2px;
              left: -2px;
              outline-color: ButtonText;
              right: -2px;
              top: -2px;
            }
            &:active > * {
              left: 0px;
              position: relative;
              top: 0px;
            }
            &:hover {
              background-color: #f3f2f1;
              color: #201f1e;
              cursor: pointer;
            }
            @media screen and (-ms-high-contrast: active){&:hover {
              border-color: Highlight;
              color: Highlight;
            }
            &:hover .ms-Button-icon {
              color: #0078d4;
            }
            &:focus {
              outline: none;
            }
            &:active {
              background-color: #edebe9;
              color: #000000;
            }
            &:active .ms-Button-icon {
              color: #004578;
            }
            &:before {
              background-color: #0078d4;
              bottom: 0px;
              content: "";
              height: 2px;
              left: 8px;
              position: absolute;
              right: 8px;
              transition: left 0.267s cubic-bezier(.1,.25,.75,.9),
                                  right 0.267s cubic-bezier(.1,.25,.75,.9);
            }
            &:after {
              color: transparent;
              content: attr(data-content);
              display: block;
              font-weight: 700;
              height: 1px;
              overflow: hidden;
              visibility: hidden;
            }
            .ms-Fabric--isFocusVisible &:focus {
              outline: 1px solid #605e5c;
            }
            @media screen and (-ms-high-contrast: active){&:before {
              background-color: Highlight;
            }
            &:hover::before {
              left: 0px;
              right: 0px;
            }
            @media screen and (-ms-high-contrast: active){& {
              color: Highlight;
            }
        data-content="Test Link 1"
        data-is-focusable={true}
        id="Pivot0-Tab0"
        name="Test Link 1"
        onClick={[Function]}
        onKeyDown={[Function]}
        onKeyPress={[Function]}
        onKeyUp={[Function]}
        onMouseDown={[Function]}
        onMouseUp={[Function]}
        role="tab"
        type="button"
      >
        <div
          className=
              ms-Button-flexContainer
              {
                align-items: center;
                display: flex;
                flex-wrap: nowrap;
                height: 100%;
                justify-content: flex-start;
              }
        >
          <span
            className=
                ms-Pivot-linkContent

          >
            <span
              className=
                  ms-Pivot-text
                  {
                    display: inline-block;
                    vertical-align: top;
                  }
            >
               
              Test Link 1
            </span>
          </span>
        </div>
      </button>
      <button
        aria-selected={false}
        className=
            ms-Button
            ms-Button--action
            ms-Button--command
            ms-Pivot-link
            {
              -moz-osx-font-smoothing: grayscale;
              -webkit-font-smoothing: antialiased;
              background-color: transparent;
              border-radius: 0px;
              border: 0px;
              box-sizing: border-box;
              color: #323130;
              cursor: pointer;
              display: inline-block;
              font-family: 'Segoe UI', 'Segoe UI Web (West European)', 'Segoe UI', -apple-system, BlinkMacSystemFont, 'Roboto', 'Helvetica Neue', sans-serif;
              font-size: 14px;
              font-weight: 400;
              height: 44px;
              line-height: 44px;
              margin-right: 8px;
              outline: transparent;
              padding-bottom: 0;
              padding-left: 8px;
              padding-right: 8px;
              padding-top: 0;
              position: relative;
              text-align: center;
              text-decoration: none;
              user-select: none;
              vertical-align: top;
            }
            &::-moz-focus-inner {
              border: 0;
            }
            .ms-Fabric--isFocusVisible &:focus:after {
<<<<<<< HEAD
              border: 1px solid transparent;
              bottom: 2px;
              content: "";
              left: 2px;
              outline: 1px solid #605e5c;
              position: absolute;
              right: 2px;
              top: 2px;
=======
              border: 0px;
              bottom: 0px;
              content: attr(data-content);
              left: 0px;
              outline: 1px solid #666666;
              position: relative;
              right: 0px;
              top: 0px;
>>>>>>> 93d13a59
              z-index: 1;
            }
            @media screen and (-ms-high-contrast: active){.ms-Fabric--isFocusVisible &:focus:after {
              border: none;
              bottom: -2px;
              left: -2px;
              outline-color: ButtonText;
              right: -2px;
              top: -2px;
            }
            &:active > * {
              left: 0px;
              position: relative;
              top: 0px;
            }
            &:hover {
              background-color: #f3f2f1;
              color: #201f1e;
              cursor: pointer;
            }
            @media screen and (-ms-high-contrast: active){&:hover {
              border-color: Highlight;
              color: Highlight;
            }
            &:hover .ms-Button-icon {
              color: #0078d4;
            }
            &:focus {
              outline: none;
            }
            &:active {
              background-color: #edebe9;
              color: #000000;
            }
            &:active .ms-Button-icon {
              color: #004578;
            }
            &:before {
              background-color: transparent;
              bottom: 0px;
              content: "";
              height: 2px;
              left: 8px;
              position: absolute;
              right: 8px;
              transition: left 0.267s cubic-bezier(.1,.25,.75,.9),
                                  right 0.267s cubic-bezier(.1,.25,.75,.9);
            }
            &:after {
              color: transparent;
              content: attr(data-content);
              display: block;
              font-weight: 700;
              height: 1px;
              overflow: hidden;
              visibility: hidden;
            }
            .ms-Fabric--isFocusVisible &:focus {
              outline: 1px solid #605e5c;
            }
        data-content=""
        data-is-focusable={true}
        id="Pivot0-Tab1"
        name=""
        onClick={[Function]}
        onKeyDown={[Function]}
        onKeyPress={[Function]}
        onKeyUp={[Function]}
        onMouseDown={[Function]}
        onMouseUp={[Function]}
        role="tab"
        type="button"
      >
        <div
          className=
              ms-Button-flexContainer
              {
                align-items: center;
                display: flex;
                flex-wrap: nowrap;
                height: 100%;
                justify-content: flex-start;
              }
        >
          <span
            className=
                ms-Pivot-linkContent

          >
            <span
              className=
                  ms-Pivot-text
                  {
                    display: inline-block;
                    vertical-align: top;
                  }
            >
               
              
            </span>
          </span>
        </div>
      </button>
    </div>
  </div>
  <div
    aria-labelledby="Pivot0-Tab0"
    role="tabpanel"
  >
    <div />
  </div>
</div>
`;

exports[`Pivot renders tabbed Pivot correctly 1`] = `
<div>
  <div
    className=
        ms-FocusZone
        &:focus {
          outline: none;
        }
    data-focuszone-id="FocusZone1"
    onFocus={[Function]}
    onKeyDown={[Function]}
    onMouseDownCapture={[Function]}
    role="presentation"
  >
    <div
      className=
          ms-Pivot
          ms-Pivot--tabs
          {
            -moz-osx-font-smoothing: grayscale;
            -webkit-font-smoothing: antialiased;
            box-shadow: none;
            box-sizing: border-box;
            color: #0078d4;
            font-family: 'Segoe UI', 'Segoe UI Web (West European)', 'Segoe UI', -apple-system, BlinkMacSystemFont, 'Roboto', 'Helvetica Neue', sans-serif;
            font-size: 14px;
            font-weight: 400;
            margin-bottom: 0px;
            margin-left: 0px;
            margin-right: 0px;
            margin-top: 0px;
            padding-bottom: 0px;
            padding-left: 0px;
            padding-right: 0px;
            padding-top: 0px;
            position: relative;
            white-space: nowrap;
          }
      role="tablist"
    >
      <button
        aria-selected={true}
        className=
            ms-Button
            ms-Button--action
            ms-Button--command
            ms-Pivot-link
            is-selected
            {
              -moz-osx-font-smoothing: grayscale;
              -webkit-font-smoothing: antialiased;
              background-color: #0078d4;
              border-radius: 0px;
              border: 0px;
              box-sizing: border-box;
              color: #ffffff;
              cursor: pointer;
              display: inline-block;
              font-family: 'Segoe UI', 'Segoe UI Web (West European)', 'Segoe UI', -apple-system, BlinkMacSystemFont, 'Roboto', 'Helvetica Neue', sans-serif;
              font-size: 14px;
              font-weight: 400;
              height: 44px;
              line-height: 44px;
              margin-right: 0px;
              outline: transparent;
              padding-bottom: 0;
              padding-left: 10px;
              padding-right: 10px;
              padding-top: 0;
              position: relative;
              text-align: center;
              text-decoration: none;
              user-select: none;
              vertical-align: top;
            }
            &::-moz-focus-inner {
              border: 0;
            }
            .ms-Fabric--isFocusVisible &:focus:after {
<<<<<<< HEAD
              border: 1px solid #ffffff;
              bottom: 1px;
              content: "";
              left: 1px;
              outline: 1px solid #605e5c;
              position: absolute;
              right: 1px;
              top: 1px;
=======
              border: 0px;
              bottom: 0px;
              content: attr(data-content);
              left: 0px;
              outline: 1px solid #666666;
              position: relative;
              right: 0px;
              top: 0px;
>>>>>>> 93d13a59
              z-index: 1;
            }
            @media screen and (-ms-high-contrast: active){.ms-Fabric--isFocusVisible &:focus:after {
              border: none;
              bottom: -2px;
              left: -2px;
              outline-color: ButtonText;
              right: -2px;
              top: -2px;
            }
            &:active > * {
              left: 0px;
              position: relative;
              top: 0px;
            }
            &:hover {
              background-color: #106ebe;
              color: #ffffff;
              cursor: pointer;
            }
            @media screen and (-ms-high-contrast: active){&:hover {
              border-color: Highlight;
              color: Highlight;
            }
            &:hover .ms-Button-icon {
              color: #0078d4;
            }
            &:focus {
              outline-offset: -1px;
              outline: none;
            }
            &:active {
              background-color: #005a9e;
              color: #ffffff;
            }
            &:active .ms-Button-icon {
              color: #004578;
            }
            &:before {
              background-color: transparent;
              bottom: 0px;
              content: "";
              height: auto;
              left: 0px;
              position: absolute;
              right: 0px;
              top: 0px;
              transition: none;
            }
            &:after {
              color: transparent;
              content: attr(data-content);
              display: block;
              font-weight: 700;
              height: 1px;
              overflow: hidden;
              visibility: hidden;
            }
            .ms-Fabric--isFocusVisible &:focus {
              outline: 1px solid #605e5c;
            }
            .ms-Fabric--isFocusVisible &:focus::before {
              background: transparent;
              height: auto;
              transition: none;
            }
            @media screen and (-ms-high-contrast: active){&:before {
              background-color: Highlight;
            }
            &:hover::before {
              left: 0px;
              right: 0px;
            }
            @media screen and (-ms-high-contrast: active){& {
              -ms-high-contrast-adjust: none;
              background: Highlight;
              color: HighlightText;
              font-weight: 600;
            }
<<<<<<< HEAD
=======
            &:active, &:hover {
              color: #ffffff;
            }
        data-content="Test Link 1"
>>>>>>> 93d13a59
        data-is-focusable={true}
        id="Pivot0-Tab0"
        name="Test Link 1"
        onClick={[Function]}
        onKeyDown={[Function]}
        onKeyPress={[Function]}
        onKeyUp={[Function]}
        onMouseDown={[Function]}
        onMouseUp={[Function]}
        role="tab"
        type="button"
      >
        <div
          className=
              ms-Button-flexContainer
              {
                align-items: center;
                display: flex;
                flex-wrap: nowrap;
                height: 100%;
                justify-content: flex-start;
              }
        >
          <span
            className=
                ms-Pivot-linkContent

          >
            <span
              className=
                  ms-Pivot-text
                  {
                    display: inline-block;
                    vertical-align: top;
                  }
            >
               
              Test Link 1
            </span>
          </span>
        </div>
      </button>
      <button
        aria-selected={false}
        className=
            ms-Button
            ms-Button--action
            ms-Button--command
            ms-Pivot-link
            {
              -moz-osx-font-smoothing: grayscale;
              -webkit-font-smoothing: antialiased;
              background-color: #f3f2f1;
              border-radius: 0px;
              border: 0px;
              box-sizing: border-box;
              color: #323130;
              cursor: pointer;
              display: inline-block;
              font-family: 'Segoe UI', 'Segoe UI Web (West European)', 'Segoe UI', -apple-system, BlinkMacSystemFont, 'Roboto', 'Helvetica Neue', sans-serif;
              font-size: 14px;
              font-weight: 400;
              height: 44px;
              line-height: 44px;
              margin-right: 0px;
              outline: transparent;
              padding-bottom: 0;
              padding-left: 10px;
              padding-right: 10px;
              padding-top: 0;
              position: relative;
              text-align: center;
              text-decoration: none;
              user-select: none;
              vertical-align: top;
            }
            &::-moz-focus-inner {
              border: 0;
            }
            .ms-Fabric--isFocusVisible &:focus:after {
<<<<<<< HEAD
              border: 1px solid #ffffff;
              bottom: 1px;
              content: "";
              left: 1px;
              outline: 1px solid #605e5c;
              position: absolute;
              right: 1px;
              top: 1px;
=======
              border: 0px;
              bottom: 0px;
              content: attr(data-content);
              left: 0px;
              outline: 1px solid #666666;
              position: relative;
              right: 0px;
              top: 0px;
>>>>>>> 93d13a59
              z-index: 1;
            }
            @media screen and (-ms-high-contrast: active){.ms-Fabric--isFocusVisible &:focus:after {
              border: none;
              bottom: -2px;
              left: -2px;
              outline-color: ButtonText;
              right: -2px;
              top: -2px;
            }
            &:active > * {
              left: 0px;
              position: relative;
              top: 0px;
            }
            &:hover {
              background-color: #f3f2f1;
              color: #201f1e;
              cursor: pointer;
            }
            @media screen and (-ms-high-contrast: active){&:hover {
              border-color: Highlight;
              color: Highlight;
            }
            &:hover .ms-Button-icon {
              color: #0078d4;
            }
            &:focus {
              outline-offset: -1px;
              outline: none;
            }
            &:active {
              background-color: #edebe9;
              color: #000000;
            }
            &:active .ms-Button-icon {
              color: #004578;
            }
            &:before {
              background-color: transparent;
              bottom: 0px;
              content: "";
              height: 2px;
              left: 8px;
              position: absolute;
              right: 8px;
              transition: left 0.267s cubic-bezier(.1,.25,.75,.9),
                                  right 0.267s cubic-bezier(.1,.25,.75,.9);
            }
            &:after {
              color: transparent;
              content: attr(data-content);
              display: block;
              font-weight: 700;
              height: 1px;
              overflow: hidden;
              visibility: hidden;
            }
            .ms-Fabric--isFocusVisible &:focus {
              outline: 1px solid #605e5c;
            }
            .ms-Fabric--isFocusVisible &:focus::before {
              background: transparent;
              height: auto;
              transition: none;
            }
            &:hover, &:focus {
              color: #000000;
            }
<<<<<<< HEAD
            &:active, &:hover {
              background-color: #0078d4;
              color: #ffffff;
            }
=======
        data-content=""
>>>>>>> 93d13a59
        data-is-focusable={true}
        id="Pivot0-Tab1"
        name=""
        onClick={[Function]}
        onKeyDown={[Function]}
        onKeyPress={[Function]}
        onKeyUp={[Function]}
        onMouseDown={[Function]}
        onMouseUp={[Function]}
        role="tab"
        type="button"
      >
        <div
          className=
              ms-Button-flexContainer
              {
                align-items: center;
                display: flex;
                flex-wrap: nowrap;
                height: 100%;
                justify-content: flex-start;
              }
        >
          <span
            className=
                ms-Pivot-linkContent

          >
            <span
              className=
                  ms-Pivot-text
                  {
                    display: inline-block;
                    vertical-align: top;
                  }
            >
               
              
            </span>
          </span>
        </div>
      </button>
    </div>
  </div>
  <div
    aria-labelledby="Pivot0-Tab0"
    role="tabpanel"
  >
    <div />
  </div>
</div>
`;

exports[`Pivot supports JSX expressions 1`] = `
<div>
  <div
    className=
        ms-FocusZone
        &:focus {
          outline: none;
        }
    data-focuszone-id="FocusZone1"
    onFocus={[Function]}
    onKeyDown={[Function]}
    onMouseDownCapture={[Function]}
    role="presentation"
  >
    <div
      className=
          ms-Pivot
          {
            -moz-osx-font-smoothing: grayscale;
            -webkit-font-smoothing: antialiased;
            box-shadow: none;
            box-sizing: border-box;
            color: #0078d4;
            font-family: 'Segoe UI', 'Segoe UI Web (West European)', 'Segoe UI', -apple-system, BlinkMacSystemFont, 'Roboto', 'Helvetica Neue', sans-serif;
            font-size: 14px;
            font-weight: 400;
            margin-bottom: 0px;
            margin-left: 0px;
            margin-right: 0px;
            margin-top: 0px;
            padding-bottom: 0px;
            padding-left: 0px;
            padding-right: 0px;
            padding-top: 0px;
            position: relative;
            white-space: nowrap;
          }
      role="tablist"
    >
      <button
        aria-selected={false}
        className=
            ms-Button
            ms-Button--action
            ms-Button--command
            ms-Pivot-link
            {
              -moz-osx-font-smoothing: grayscale;
              -webkit-font-smoothing: antialiased;
              background-color: transparent;
              border-radius: 0px;
              border: 0px;
              box-sizing: border-box;
              color: #323130;
              cursor: pointer;
              display: inline-block;
              font-family: 'Segoe UI', 'Segoe UI Web (West European)', 'Segoe UI', -apple-system, BlinkMacSystemFont, 'Roboto', 'Helvetica Neue', sans-serif;
              font-size: 14px;
              font-weight: 400;
              height: 44px;
              line-height: 44px;
              margin-right: 8px;
              outline: transparent;
              padding-bottom: 0;
              padding-left: 8px;
              padding-right: 8px;
              padding-top: 0;
              position: relative;
              text-align: center;
              text-decoration: none;
              user-select: none;
              vertical-align: top;
            }
            &::-moz-focus-inner {
              border: 0;
            }
            .ms-Fabric--isFocusVisible &:focus:after {
<<<<<<< HEAD
              border: 1px solid transparent;
              bottom: 2px;
              content: "";
              left: 2px;
              outline: 1px solid #605e5c;
              position: absolute;
              right: 2px;
              top: 2px;
=======
              border: 0px;
              bottom: 0px;
              content: attr(data-content);
              left: 0px;
              outline: 1px solid #666666;
              position: relative;
              right: 0px;
              top: 0px;
>>>>>>> 93d13a59
              z-index: 1;
            }
            @media screen and (-ms-high-contrast: active){.ms-Fabric--isFocusVisible &:focus:after {
              border: none;
              bottom: -2px;
              left: -2px;
              outline-color: ButtonText;
              right: -2px;
              top: -2px;
            }
            &:active > * {
              left: 0px;
              position: relative;
              top: 0px;
            }
            &:hover {
              background-color: #f3f2f1;
              color: #201f1e;
              cursor: pointer;
            }
            @media screen and (-ms-high-contrast: active){&:hover {
              border-color: Highlight;
              color: Highlight;
            }
            &:hover .ms-Button-icon {
              color: #0078d4;
            }
            &:focus {
              outline: none;
            }
            &:active {
              background-color: #edebe9;
              color: #000000;
            }
            &:active .ms-Button-icon {
              color: #004578;
            }
            &:before {
              background-color: transparent;
              bottom: 0px;
              content: "";
              height: 2px;
              left: 8px;
              position: absolute;
              right: 8px;
              transition: left 0.267s cubic-bezier(.1,.25,.75,.9),
                                  right 0.267s cubic-bezier(.1,.25,.75,.9);
            }
            &:after {
              color: transparent;
              content: attr(data-content);
              display: block;
              font-weight: 700;
              height: 1px;
              overflow: hidden;
              visibility: hidden;
            }
            .ms-Fabric--isFocusVisible &:focus {
              outline: 1px solid #605e5c;
            }
        data-content="Test Link 1"
        data-is-focusable={true}
        id="Pivot0-Tab0"
        name="Test Link 1"
        onClick={[Function]}
        onKeyDown={[Function]}
        onKeyPress={[Function]}
        onKeyUp={[Function]}
        onMouseDown={[Function]}
        onMouseUp={[Function]}
        role="tab"
        type="button"
      >
        <div
          className=
              ms-Button-flexContainer
              {
                align-items: center;
                display: flex;
                flex-wrap: nowrap;
                height: 100%;
                justify-content: flex-start;
              }
        >
          <span
            className=
                ms-Pivot-linkContent

          >
            <span
              className=
                  ms-Pivot-text
                  {
                    display: inline-block;
                    vertical-align: top;
                  }
            >
               
              Test Link 1
            </span>
          </span>
        </div>
      </button>
      <button
        aria-selected={true}
        className=
            ms-Button
            ms-Button--action
            ms-Button--command
            ms-Pivot-link
            is-selected
            {
              -moz-osx-font-smoothing: grayscale;
              -webkit-font-smoothing: antialiased;
              background-color: transparent;
              border-radius: 0px;
              border: 0px;
              box-sizing: border-box;
              color: #323130;
              cursor: pointer;
              display: inline-block;
              font-family: 'Segoe UI', 'Segoe UI Web (West European)', 'Segoe UI', -apple-system, BlinkMacSystemFont, 'Roboto', 'Helvetica Neue', sans-serif;
              font-size: 14px;
              font-weight: 600;
              height: 44px;
              line-height: 44px;
              margin-right: 8px;
              outline: transparent;
              padding-bottom: 0;
              padding-left: 8px;
              padding-right: 8px;
              padding-top: 0;
              position: relative;
              text-align: center;
              text-decoration: none;
              user-select: none;
              vertical-align: top;
            }
            &::-moz-focus-inner {
              border: 0;
            }
            .ms-Fabric--isFocusVisible &:focus:after {
<<<<<<< HEAD
              border: 1px solid transparent;
              bottom: 2px;
              content: "";
              left: 2px;
              outline: 1px solid #605e5c;
              position: absolute;
              right: 2px;
              top: 2px;
=======
              border: 0px;
              bottom: 0px;
              content: attr(data-content);
              left: 0px;
              outline: 1px solid #666666;
              position: relative;
              right: 0px;
              top: 0px;
>>>>>>> 93d13a59
              z-index: 1;
            }
            @media screen and (-ms-high-contrast: active){.ms-Fabric--isFocusVisible &:focus:after {
              border: none;
              bottom: -2px;
              left: -2px;
              outline-color: ButtonText;
              right: -2px;
              top: -2px;
            }
            &:active > * {
              left: 0px;
              position: relative;
              top: 0px;
            }
            &:hover {
              background-color: #f3f2f1;
              color: #201f1e;
              cursor: pointer;
            }
            @media screen and (-ms-high-contrast: active){&:hover {
              border-color: Highlight;
              color: Highlight;
            }
            &:hover .ms-Button-icon {
              color: #0078d4;
            }
            &:focus {
              outline: none;
            }
            &:active {
              background-color: #edebe9;
              color: #000000;
            }
            &:active .ms-Button-icon {
              color: #004578;
            }
            &:before {
              background-color: #0078d4;
              bottom: 0px;
              content: "";
              height: 2px;
              left: 8px;
              position: absolute;
              right: 8px;
              transition: left 0.267s cubic-bezier(.1,.25,.75,.9),
                                  right 0.267s cubic-bezier(.1,.25,.75,.9);
            }
            &:after {
              color: transparent;
              content: attr(data-content);
              display: block;
              font-weight: 700;
              height: 1px;
              overflow: hidden;
              visibility: hidden;
            }
            .ms-Fabric--isFocusVisible &:focus {
              outline: 1px solid #605e5c;
            }
            @media screen and (-ms-high-contrast: active){&:before {
              background-color: Highlight;
            }
            &:hover::before {
              left: 0px;
              right: 0px;
            }
            @media screen and (-ms-high-contrast: active){& {
              color: Highlight;
            }
        data-content="Test Link 3"
        data-is-focusable={true}
        id="Pivot0-Tab1"
        name="Test Link 3"
        onClick={[Function]}
        onKeyDown={[Function]}
        onKeyPress={[Function]}
        onKeyUp={[Function]}
        onMouseDown={[Function]}
        onMouseUp={[Function]}
        role="tab"
        type="button"
      >
        <div
          className=
              ms-Button-flexContainer
              {
                align-items: center;
                display: flex;
                flex-wrap: nowrap;
                height: 100%;
                justify-content: flex-start;
              }
        >
          <span
            className=
                ms-Pivot-linkContent

          >
            <span
              className=
                  ms-Pivot-text
                  {
                    display: inline-block;
                    vertical-align: top;
                  }
            >
               
              Test Link 3
            </span>
          </span>
        </div>
      </button>
    </div>
  </div>
  <div
    aria-labelledby="Pivot0-Tab1"
    role="tabpanel"
  >
    <div>
      <div>
        This is Item 3
      </div>
    </div>
  </div>
</div>
`;<|MERGE_RESOLUTION|>--- conflicted
+++ resolved
@@ -78,25 +78,14 @@
               border: 0;
             }
             .ms-Fabric--isFocusVisible &:focus:after {
-<<<<<<< HEAD
-              border: 1px solid transparent;
+              border: 0px;
               bottom: 2px;
-              content: "";
+              content: attr(data-content);
               left: 2px;
               outline: 1px solid #605e5c;
-              position: absolute;
+              position: relative;
               right: 2px;
               top: 2px;
-=======
-              border: 0px;
-              bottom: 0px;
-              content: attr(data-content);
-              left: 0px;
-              outline: 1px solid #666666;
-              position: relative;
-              right: 0px;
-              top: 0px;
->>>>>>> 93d13a59
               z-index: 1;
             }
             @media screen and (-ms-high-contrast: active){.ms-Fabric--isFocusVisible &:focus:after {
@@ -248,25 +237,14 @@
               border: 0;
             }
             .ms-Fabric--isFocusVisible &:focus:after {
-<<<<<<< HEAD
-              border: 1px solid transparent;
+              border: 0px;
               bottom: 2px;
-              content: "";
+              content: attr(data-content);
               left: 2px;
               outline: 1px solid #605e5c;
-              position: absolute;
+              position: relative;
               right: 2px;
               top: 2px;
-=======
-              border: 0px;
-              bottom: 0px;
-              content: attr(data-content);
-              left: 0px;
-              outline: 1px solid #666666;
-              position: relative;
-              right: 0px;
-              top: 0px;
->>>>>>> 93d13a59
               z-index: 1;
             }
             @media screen and (-ms-high-contrast: active){.ms-Fabric--isFocusVisible &:focus:after {
@@ -474,25 +452,14 @@
               border: 0;
             }
             .ms-Fabric--isFocusVisible &:focus:after {
-<<<<<<< HEAD
-              border: 1px solid transparent;
+              border: 0px;
               bottom: 2px;
-              content: "";
+              content: attr(data-content);
               left: 2px;
               outline: 1px solid #605e5c;
-              position: absolute;
+              position: relative;
               right: 2px;
               top: 2px;
-=======
-              border: 0px;
-              bottom: 0px;
-              content: attr(data-content);
-              left: 0px;
-              outline: 1px solid #666666;
-              position: relative;
-              right: 0px;
-              top: 0px;
->>>>>>> 93d13a59
               z-index: 1;
             }
             @media screen and (-ms-high-contrast: active){.ms-Fabric--isFocusVisible &:focus:after {
@@ -644,25 +611,14 @@
               border: 0;
             }
             .ms-Fabric--isFocusVisible &:focus:after {
-<<<<<<< HEAD
-              border: 1px solid transparent;
+              border: 0px;
               bottom: 2px;
-              content: "";
+              content: attr(data-content);
               left: 2px;
               outline: 1px solid #605e5c;
-              position: absolute;
+              position: relative;
               right: 2px;
               top: 2px;
-=======
-              border: 0px;
-              bottom: 0px;
-              content: attr(data-content);
-              left: 0px;
-              outline: 1px solid #666666;
-              position: relative;
-              right: 0px;
-              top: 0px;
->>>>>>> 93d13a59
               z-index: 1;
             }
             @media screen and (-ms-high-contrast: active){.ms-Fabric--isFocusVisible &:focus:after {
@@ -857,25 +813,14 @@
               border: 0;
             }
             .ms-Fabric--isFocusVisible &:focus:after {
-<<<<<<< HEAD
-              border: 1px solid transparent;
+              border: 0px;
               bottom: 2px;
-              content: "";
+              content: attr(data-content);
               left: 2px;
               outline: 1px solid #605e5c;
-              position: absolute;
+              position: relative;
               right: 2px;
               top: 2px;
-=======
-              border: 0px;
-              bottom: 0px;
-              content: attr(data-content);
-              left: 0px;
-              outline: 1px solid #666666;
-              position: relative;
-              right: 0px;
-              top: 0px;
->>>>>>> 93d13a59
               z-index: 1;
             }
             @media screen and (-ms-high-contrast: active){.ms-Fabric--isFocusVisible &:focus:after {
@@ -1028,25 +973,14 @@
               border: 0;
             }
             .ms-Fabric--isFocusVisible &:focus:after {
-<<<<<<< HEAD
-              border: 1px solid transparent;
+              border: 0px;
               bottom: 2px;
-              content: "";
+              content: attr(data-content);
               left: 2px;
               outline: 1px solid #605e5c;
-              position: absolute;
+              position: relative;
               right: 2px;
               top: 2px;
-=======
-              border: 0px;
-              bottom: 0px;
-              content: attr(data-content);
-              left: 0px;
-              outline: 1px solid #666666;
-              position: relative;
-              right: 0px;
-              top: 0px;
->>>>>>> 93d13a59
               z-index: 1;
             }
             @media screen and (-ms-high-contrast: active){.ms-Fabric--isFocusVisible &:focus:after {
@@ -1201,25 +1135,14 @@
               border: 0;
             }
             .ms-Fabric--isFocusVisible &:focus:after {
-<<<<<<< HEAD
-              border: 1px solid transparent;
+              border: 0px;
               bottom: 2px;
-              content: "";
+              content: attr(data-content);
               left: 2px;
               outline: 1px solid #605e5c;
-              position: absolute;
+              position: relative;
               right: 2px;
               top: 2px;
-=======
-              border: 0px;
-              bottom: 0px;
-              content: attr(data-content);
-              left: 0px;
-              outline: 1px solid #666666;
-              position: relative;
-              right: 0px;
-              top: 0px;
->>>>>>> 93d13a59
               z-index: 1;
             }
             @media screen and (-ms-high-contrast: active){.ms-Fabric--isFocusVisible &:focus:after {
@@ -1438,25 +1361,14 @@
               border: 0;
             }
             .ms-Fabric--isFocusVisible &:focus:after {
-<<<<<<< HEAD
-              border: 1px solid transparent;
+              border: 0px;
               bottom: 2px;
-              content: "";
+              content: attr(data-content);
               left: 2px;
               outline: 1px solid #605e5c;
-              position: absolute;
+              position: relative;
               right: 2px;
               top: 2px;
-=======
-              border: 0px;
-              bottom: 0px;
-              content: attr(data-content);
-              left: 0px;
-              outline: 1px solid #666666;
-              position: relative;
-              right: 0px;
-              top: 0px;
->>>>>>> 93d13a59
               z-index: 1;
             }
             @media screen and (-ms-high-contrast: active){.ms-Fabric--isFocusVisible &:focus:after {
@@ -1608,25 +1520,14 @@
               border: 0;
             }
             .ms-Fabric--isFocusVisible &:focus:after {
-<<<<<<< HEAD
-              border: 1px solid transparent;
+              border: 0px;
               bottom: 2px;
-              content: "";
+              content: attr(data-content);
               left: 2px;
               outline: 1px solid #605e5c;
-              position: absolute;
+              position: relative;
               right: 2px;
               top: 2px;
-=======
-              border: 0px;
-              bottom: 0px;
-              content: attr(data-content);
-              left: 0px;
-              outline: 1px solid #666666;
-              position: relative;
-              right: 0px;
-              top: 0px;
->>>>>>> 93d13a59
               z-index: 1;
             }
             @media screen and (-ms-high-contrast: active){.ms-Fabric--isFocusVisible &:focus:after {
@@ -1821,25 +1722,14 @@
               border: 0;
             }
             .ms-Fabric--isFocusVisible &:focus:after {
-<<<<<<< HEAD
-              border: 1px solid #ffffff;
-              bottom: 1px;
-              content: "";
-              left: 1px;
-              outline: 1px solid #605e5c;
-              position: absolute;
-              right: 1px;
-              top: 1px;
-=======
-              border: 0px;
-              bottom: 0px;
-              content: attr(data-content);
-              left: 0px;
-              outline: 1px solid #666666;
-              position: relative;
-              right: 0px;
-              top: 0px;
->>>>>>> 93d13a59
+              border: 0px;
+              bottom: 2px;
+              content: attr(data-content);
+              left: 2px;
+              outline: 1px solid #605e5c;
+              position: relative;
+              right: 2px;
+              top: 2px;
               z-index: 1;
             }
             @media screen and (-ms-high-contrast: active){.ms-Fabric--isFocusVisible &:focus:after {
@@ -1919,13 +1809,7 @@
               color: HighlightText;
               font-weight: 600;
             }
-<<<<<<< HEAD
-=======
-            &:active, &:hover {
-              color: #ffffff;
-            }
         data-content="Test Link 1"
->>>>>>> 93d13a59
         data-is-focusable={true}
         id="Pivot0-Tab0"
         name="Test Link 1"
@@ -2006,25 +1890,14 @@
               border: 0;
             }
             .ms-Fabric--isFocusVisible &:focus:after {
-<<<<<<< HEAD
-              border: 1px solid #ffffff;
-              bottom: 1px;
-              content: "";
-              left: 1px;
-              outline: 1px solid #605e5c;
-              position: absolute;
-              right: 1px;
-              top: 1px;
-=======
-              border: 0px;
-              bottom: 0px;
-              content: attr(data-content);
-              left: 0px;
-              outline: 1px solid #666666;
-              position: relative;
-              right: 0px;
-              top: 0px;
->>>>>>> 93d13a59
+              border: 0px;
+              bottom: 2px;
+              content: attr(data-content);
+              left: 2px;
+              outline: 1px solid #605e5c;
+              position: relative;
+              right: 2px;
+              top: 2px;
               z-index: 1;
             }
             @media screen and (-ms-high-contrast: active){.ms-Fabric--isFocusVisible &:focus:after {
@@ -2094,14 +1967,11 @@
             &:hover, &:focus {
               color: #000000;
             }
-<<<<<<< HEAD
             &:active, &:hover {
               background-color: #0078d4;
               color: #ffffff;
             }
-=======
         data-content=""
->>>>>>> 93d13a59
         data-is-focusable={true}
         id="Pivot0-Tab1"
         name=""
@@ -2233,25 +2103,14 @@
               border: 0;
             }
             .ms-Fabric--isFocusVisible &:focus:after {
-<<<<<<< HEAD
-              border: 1px solid transparent;
+              border: 0px;
               bottom: 2px;
-              content: "";
+              content: attr(data-content);
               left: 2px;
               outline: 1px solid #605e5c;
-              position: absolute;
+              position: relative;
               right: 2px;
               top: 2px;
-=======
-              border: 0px;
-              bottom: 0px;
-              content: attr(data-content);
-              left: 0px;
-              outline: 1px solid #666666;
-              position: relative;
-              right: 0px;
-              top: 0px;
->>>>>>> 93d13a59
               z-index: 1;
             }
             @media screen and (-ms-high-contrast: active){.ms-Fabric--isFocusVisible &:focus:after {
@@ -2403,25 +2262,14 @@
               border: 0;
             }
             .ms-Fabric--isFocusVisible &:focus:after {
-<<<<<<< HEAD
-              border: 1px solid transparent;
+              border: 0px;
               bottom: 2px;
-              content: "";
+              content: attr(data-content);
               left: 2px;
               outline: 1px solid #605e5c;
-              position: absolute;
+              position: relative;
               right: 2px;
               top: 2px;
-=======
-              border: 0px;
-              bottom: 0px;
-              content: attr(data-content);
-              left: 0px;
-              outline: 1px solid #666666;
-              position: relative;
-              right: 0px;
-              top: 0px;
->>>>>>> 93d13a59
               z-index: 1;
             }
             @media screen and (-ms-high-contrast: active){.ms-Fabric--isFocusVisible &:focus:after {
@@ -2615,25 +2463,14 @@
               border: 0;
             }
             .ms-Fabric--isFocusVisible &:focus:after {
-<<<<<<< HEAD
-              border: 1px solid #ffffff;
-              bottom: 1px;
-              content: "";
-              left: 1px;
-              outline: 1px solid #605e5c;
-              position: absolute;
-              right: 1px;
-              top: 1px;
-=======
-              border: 0px;
-              bottom: 0px;
-              content: attr(data-content);
-              left: 0px;
-              outline: 1px solid #666666;
-              position: relative;
-              right: 0px;
-              top: 0px;
->>>>>>> 93d13a59
+              border: 0px;
+              bottom: 2px;
+              content: attr(data-content);
+              left: 2px;
+              outline: 1px solid #605e5c;
+              position: relative;
+              right: 2px;
+              top: 2px;
               z-index: 1;
             }
             @media screen and (-ms-high-contrast: active){.ms-Fabric--isFocusVisible &:focus:after {
@@ -2713,13 +2550,7 @@
               color: HighlightText;
               font-weight: 600;
             }
-<<<<<<< HEAD
-=======
-            &:active, &:hover {
-              color: #ffffff;
-            }
         data-content="Test Link 1"
->>>>>>> 93d13a59
         data-is-focusable={true}
         id="Pivot0-Tab0"
         name="Test Link 1"
@@ -2800,25 +2631,14 @@
               border: 0;
             }
             .ms-Fabric--isFocusVisible &:focus:after {
-<<<<<<< HEAD
-              border: 1px solid #ffffff;
-              bottom: 1px;
-              content: "";
-              left: 1px;
-              outline: 1px solid #605e5c;
-              position: absolute;
-              right: 1px;
-              top: 1px;
-=======
-              border: 0px;
-              bottom: 0px;
-              content: attr(data-content);
-              left: 0px;
-              outline: 1px solid #666666;
-              position: relative;
-              right: 0px;
-              top: 0px;
->>>>>>> 93d13a59
+              border: 0px;
+              bottom: 2px;
+              content: attr(data-content);
+              left: 2px;
+              outline: 1px solid #605e5c;
+              position: relative;
+              right: 2px;
+              top: 2px;
               z-index: 1;
             }
             @media screen and (-ms-high-contrast: active){.ms-Fabric--isFocusVisible &:focus:after {
@@ -2888,14 +2708,11 @@
             &:hover, &:focus {
               color: #000000;
             }
-<<<<<<< HEAD
             &:active, &:hover {
               background-color: #0078d4;
               color: #ffffff;
             }
-=======
         data-content=""
->>>>>>> 93d13a59
         data-is-focusable={true}
         id="Pivot0-Tab1"
         name=""
@@ -3026,25 +2843,14 @@
               border: 0;
             }
             .ms-Fabric--isFocusVisible &:focus:after {
-<<<<<<< HEAD
-              border: 1px solid transparent;
+              border: 0px;
               bottom: 2px;
-              content: "";
+              content: attr(data-content);
               left: 2px;
               outline: 1px solid #605e5c;
-              position: absolute;
+              position: relative;
               right: 2px;
               top: 2px;
-=======
-              border: 0px;
-              bottom: 0px;
-              content: attr(data-content);
-              left: 0px;
-              outline: 1px solid #666666;
-              position: relative;
-              right: 0px;
-              top: 0px;
->>>>>>> 93d13a59
               z-index: 1;
             }
             @media screen and (-ms-high-contrast: active){.ms-Fabric--isFocusVisible &:focus:after {
@@ -3187,25 +2993,14 @@
               border: 0;
             }
             .ms-Fabric--isFocusVisible &:focus:after {
-<<<<<<< HEAD
-              border: 1px solid transparent;
+              border: 0px;
               bottom: 2px;
-              content: "";
+              content: attr(data-content);
               left: 2px;
               outline: 1px solid #605e5c;
-              position: absolute;
+              position: relative;
               right: 2px;
               top: 2px;
-=======
-              border: 0px;
-              bottom: 0px;
-              content: attr(data-content);
-              left: 0px;
-              outline: 1px solid #666666;
-              position: relative;
-              right: 0px;
-              top: 0px;
->>>>>>> 93d13a59
               z-index: 1;
             }
             @media screen and (-ms-high-contrast: active){.ms-Fabric--isFocusVisible &:focus:after {
