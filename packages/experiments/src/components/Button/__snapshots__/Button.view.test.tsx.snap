--- conflicted
+++ resolved
@@ -61,17 +61,10 @@
         border-color: Highlight;
         color: Highlight;
       }
-<<<<<<< HEAD
-      &:hover:active {
+      &:active {
         background-color: #edebe9;
         border-color: #8a8886;
         color: #201f1e;
-=======
-      &:active {
-        background-color: #eaeaea;
-        border-color: transparent;
-        color: #212121;
->>>>>>> 48ef2097
       }
       @media screen and (-ms-high-contrast: active){&:active {
         border-color: Highlight;
@@ -83,13 +76,8 @@
       @media screen and (-ms-high-contrast: active){&:hover .ms-Icon-47 {
         color: Highlight;
       }
-<<<<<<< HEAD
-      &:hover:active .ms-Icon-47 {
+      &:active .ms-Icon-47 {
         color: #201f1e;
-=======
-      &:active .ms-Icon-47 {
-        color: #212121;
->>>>>>> 48ef2097
       }
       @media screen and (-ms-high-contrast: active){&:active .ms-Icon-47 {
         color: Highlight;
@@ -216,17 +204,10 @@
         border-color: GrayText;
         color: GrayText;
       }
-<<<<<<< HEAD
-      &:hover:active {
+      &:active {
         background-color: #f3f2f1;
         border-color: #f3f2f1;
         color: #a19f9d;
-=======
-      &:active {
-        background-color: #f4f4f4;
-        border-color: transparent;
-        color: #a6a6a6;
->>>>>>> 48ef2097
       }
       @media screen and (-ms-high-contrast: active){&:active {
         background-color: Window;
@@ -239,13 +220,8 @@
       @media screen and (-ms-high-contrast: active){&:hover .ms-Icon-57 {
         color: GrayText;
       }
-<<<<<<< HEAD
-      &:hover:active .ms-Icon-57 {
+      &:active .ms-Icon-57 {
         color: #a19f9d;
-=======
-      &:active .ms-Icon-57 {
-        color: #a6a6a6;
->>>>>>> 48ef2097
       }
       @media screen and (-ms-high-contrast: active){&:active .ms-Icon-57 {
         color: GrayText;
