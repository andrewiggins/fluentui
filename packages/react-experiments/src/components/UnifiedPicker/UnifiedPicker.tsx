import * as React from 'react';
import { getStyles } from './UnifiedPicker.styles';
import { classNamesFunction, css, SelectionMode, Selection, KeyCodes } from '../../Utilities';
import { DragDropHelper, IDragDropContext } from '@fluentui/react/lib/DragDrop';
import { IUnifiedPickerStyleProps, IUnifiedPickerStyles } from './UnifiedPicker.styles';
import { FocusZoneDirection, FocusZone, SelectionZone, Autofill, IInputProps, IDragDropEvents } from '@fluentui/react';
import { IUnifiedPickerProps } from './UnifiedPicker.types';
import { useQueryString } from './hooks/useQueryString';
import { useFloatingSuggestionItems } from './hooks/useFloatingSuggestionItems';
import { useSelectedItems } from './hooks/useSelectedItems';
import { IFloatingSuggestionItemProps } from '../../FloatingSuggestionsComposite';
import { getTheme } from '@fluentui/react/lib/Styling';
import { mergeStyles } from '@uifabric/merge-styles';

export const UnifiedPicker = <T extends {}>(props: IUnifiedPickerProps<T>): JSX.Element => {
  const getClassNames = classNamesFunction<IUnifiedPickerStyleProps, IUnifiedPickerStyles>();
  const classNames = getClassNames(getStyles);

  const rootRef = React.createRef<HTMLDivElement>();
  const input = React.useRef<Autofill>(null);
  const { setQueryString } = useQueryString('');
  const [selection, setSelection] = React.useState(new Selection({ onSelectionChanged: () => _onSelectionChanged() }));
  const [focusedItemIndices, setFocusedItemIndices] = React.useState(selection.getSelectedIndices() || []);
  const { suggestions, selectedSuggestionIndex, isSuggestionsVisible } = props.floatingSuggestionProps;
  const [draggedIndex, setDraggedIndex] = React.useState<number>(-1);
  const dragDropHelper = new DragDropHelper({
    selection: selection,
  });

  const {
    focusItemIndex,
    suggestionItems,
    isSuggestionsShown,
    showPicker,
    selectPreviousSuggestion,
    selectNextSuggestion,
  } = useFloatingSuggestionItems(suggestions, selectedSuggestionIndex, isSuggestionsVisible);

  const {
    selectedItems,
    addItems,
    dropItemsAt,
    removeItems,
    removeItemAt,
    removeSelectedItems,
    unselectAll,
    getSelectedItems,
    setSelectedItems,
  } = useSelectedItems(selection, props.selectedItemsListProps.selectedItems);

  const _onSelectionChanged = () => {
    showPicker(false);
    setSelection(selection);
    setFocusedItemIndices(selection.getSelectedIndices());
  };

  const {
    className,
    focusZoneProps,
    inputProps,
    onRenderSelectedItems,
    selectedItemsListProps,
    onRenderFloatingSuggestions,
    floatingSuggestionProps,
    headerComponent,
    onInputChange,
  } = props;

  React.useImperativeHandle(props.componentRef, () => ({
    clearInput: () => {
      if (input.current) {
        input.current.clear();
      }
    },
    focus: () => {
      if (input.current) {
        input.current.focus();
      }
    },
  }));

  // All of the drag drop functions are the default behavior. Users can override that by setting the dragDropEvents prop
  const theme = getTheme();
  const dragEnterClass = mergeStyles({
    backgroundColor: theme.palette.neutralLight,
  });

  const _onDragEnter = (item?: any, event?: DragEvent): string => {
    // return string is the css classes that will be added to the entering element.
    return dragEnterClass;
  };

  let insertIndex = -1;
  const _dropItemsAt = (newItems: T[]): void => {
    let indicesToRemove: number[] = [];
    // If we are moving items within the same picker, remove them from their old places as well
    if (draggedIndex > -1) {
      indicesToRemove = focusedItemIndices.includes(draggedIndex) ? [...focusedItemIndices] : [draggedIndex];
    }
    if (props.selectedItemsListProps.dropItemsAt) {
      props.selectedItemsListProps.dropItemsAt(insertIndex, newItems, indicesToRemove);
    }
    dropItemsAt(insertIndex, newItems, indicesToRemove);
    unselectAll();
    insertIndex = -1;
  };

  const _canDrop = (dropContext?: IDragDropContext, dragContext?: IDragDropContext): boolean => {
    return !focusedItemIndices.includes(dropContext!.index);
  };

  const _onDrop = (item?: any, event?: DragEvent): void => {
    insertIndex = selectedItems.indexOf(item);
    let isDropHandled = false;
    if (event?.dataTransfer) {
      event.preventDefault();
      const data = event.dataTransfer.items;
      for (let i = 0; i < data.length; i++) {
        if (data[i].kind === 'string' && data[i].type === props.customClipboardType) {
          isDropHandled = true;
          data[i].getAsString((dropText: string) => {
            if (props.selectedItemsListProps.deserializeItemsFromDrop) {
              const newItems = props.selectedItemsListProps.deserializeItemsFromDrop(dropText);
              _dropItemsAt(newItems);
            }
          });
        }
      }
    }
    if (!isDropHandled && draggedIndex > -1) {
      const newItems = focusedItemIndices.includes(draggedIndex)
        ? (getSelectedItems() as T[])
        : [selectedItems[draggedIndex]];
      _dropItemsAt(newItems);
    }
  };

  const _onDragStart = (item?: any, itemIndex?: number, tempSelectedItems?: any[], event?: DragEvent): void => {
    /* eslint-disable-next-line eqeqeq */
    const draggedItemIndex = itemIndex != null ? itemIndex! : -1;
    setDraggedIndex(draggedItemIndex);
    if (event) {
      const dataList = event?.dataTransfer?.items;
      if (props.selectedItemsListProps.serializeItemsForDrag && props.customClipboardType) {
        const draggedItems = focusedItemIndices.includes(draggedItemIndex) ? [...getSelectedItems()] : [item];
        const dragText = props.selectedItemsListProps.serializeItemsForDrag(draggedItems);
        dataList?.add(dragText, props.customClipboardType);
      }
    }
  };

  const _onDragEnd = (item?: any, event?: DragEvent): void => {
    if (event) {
      // If we have a move event, and we still have selected items (indicating that we
      // haven't already moved items within the well) we should remove the item(s)
      if (event.dataTransfer?.dropEffect === 'move' && focusedItemIndices.length > 0) {
        const itemsToRemove = focusedItemIndices.includes(draggedIndex)
          ? (getSelectedItems() as T[])
          : [selectedItems[draggedIndex]];
        _onRemoveSelectedItems(itemsToRemove);
      }
      // Clear any remaining drag data
      const dataList = event?.dataTransfer?.items;
      dataList?.clear();
    }
    setDraggedIndex(-1);
  };

  const defaultDragDropEvents: IDragDropEvents = {
    canDrop: _canDrop,
    canDrag: () => true,
    onDragEnter: _onDragEnter,
    onDragLeave: () => undefined,
    onDrop: _onDrop,
    onDragStart: _onDragStart,
    onDragEnd: _onDragEnd,
  };

  const _onBackspace = (ev: React.KeyboardEvent<HTMLDivElement>) => {
    if (ev.which !== KeyCodes.backspace) {
      return;
    }

    if (selectedItems.length) {
      if (
        focusedItemIndices.length === 0 &&
        input &&
        input.current &&
        !input.current.isValueSelected &&
        input.current.inputElement === document.activeElement &&
        (input.current as Autofill).cursorLocation === 0
      ) {
        showPicker(false);
        ev.preventDefault();
        if (props.selectedItemsListProps.onItemsRemoved) {
          props.selectedItemsListProps.onItemsRemoved([selectedItems[selectedItems.length - 1]]);
        }
        removeItemAt(selectedItems.length - 1);
      } else if (focusedItemIndices.length > 0) {
        showPicker(false);
        ev.preventDefault();
        if (props.selectedItemsListProps.onItemsRemoved) {
          props.selectedItemsListProps.onItemsRemoved(getSelectedItems());
        }
        removeSelectedItems();
        input.current?.focus();
      }
    }
  };

  const _onInputKeyDown = (ev: React.KeyboardEvent<Autofill | HTMLElement>) => {
    if (isSuggestionsShown) {
      const keyCode = ev.which;
      switch (keyCode) {
        case KeyCodes.escape:
          showPicker(false);
          ev.preventDefault();
          ev.stopPropagation();
          break;
        case KeyCodes.enter:
        case KeyCodes.tab:
          if (!ev.shiftKey && !ev.ctrlKey && focusItemIndex >= 0) {
            ev.preventDefault();
            ev.stopPropagation();
            // Get the focused element and add it to selectedItemsList
            showPicker(false);
            _onSuggestionSelected(ev, suggestionItems[focusItemIndex]);
          }
          break;
        case KeyCodes.up:
          ev.preventDefault();
          ev.stopPropagation();
          selectPreviousSuggestion();
          break;
        case KeyCodes.down:
          ev.preventDefault();
          ev.stopPropagation();
          selectNextSuggestion();
          break;
      }
    }
  };

  const _onCopy = (ev: React.ClipboardEvent<HTMLInputElement>) => {
    if (focusedItemIndices.length > 0 && props.selectedItemsListProps?.getItemCopyText) {
      const copyItems = selection.getSelection() as T[];
      const copyString = props.selectedItemsListProps.getItemCopyText(copyItems);
      ev.clipboardData.setData('text/plain', copyString);
      ev.preventDefault();
    }
  };
  const _onInputFocus = (ev: React.FocusEvent<HTMLInputElement | Autofill>): void => {
    unselectAll();
    if (props.inputProps && props.inputProps.onFocus) {
      props.inputProps.onFocus(ev as React.FocusEvent<HTMLInputElement>);
    }
  };
  const _onInputClick = (ev: React.MouseEvent<HTMLInputElement | Autofill>) => {
    unselectAll();
    showPicker(true);
    if (props.inputProps && props.inputProps.onClick) {
      props.inputProps.onClick(ev as React.MouseEvent<HTMLInputElement>);
    }
  };
  const _onInputChange = (value: string, composing?: boolean) => {
    if (!composing) {
      // update query string
      setQueryString(value);
      !isSuggestionsShown ? showPicker(true) : null;
      onInputChange ? onInputChange(value) : null;
    }
  };
  const _onPaste = (ev: React.ClipboardEvent<Autofill | HTMLInputElement>) => {
    if (props.onPaste) {
      const inputText = ev.clipboardData.getData('Text');
      ev.preventDefault();
      // Pass current selected items
      props.onPaste(inputText, selectedItems);
      setSelectedItems(selectedItems);
      selection.setItems(selectedItems);
    }
  };

  const _renderSelectedItemsList = (): JSX.Element => {
    return onRenderSelectedItems({
      ...selectedItemsListProps,
      selectedItems: selectedItems,
      focusedItemIndices: focusedItemIndices,
      onItemsRemoved: _onRemoveSelectedItems,
      dragDropHelper: dragDropHelper,
      dragDropEvents: props.dragDropEvents ? props.dragDropEvents : defaultDragDropEvents,
    });
  };
  const _canAddItems = () => true;
  const _onFloatingSuggestionsDismiss = (ev: React.MouseEvent): void => {
    if (props.floatingSuggestionProps.onFloatingSuggestionsDismiss) {
      props.floatingSuggestionProps.onFloatingSuggestionsDismiss();
    }
    showPicker(false);
  };
  const _onFloatingSuggestionRemoved = (ev: any, item: IFloatingSuggestionItemProps<T>) => {
    if (props.floatingSuggestionProps.onRemoveSuggestion) {
      props.floatingSuggestionProps.onRemoveSuggestion(ev, item);
    }
    // We want to keep showing the picker to show the user that the entry has been removed from the list.
    showPicker(true);
  };
  const _onSuggestionSelected = (ev: any, item: IFloatingSuggestionItemProps<T>) => {
    addItems([item.item]);
    if (props.floatingSuggestionProps.onSuggestionSelected) {
      props.floatingSuggestionProps.onSuggestionSelected(ev, item);
    }
    if (input.current) {
      input.current.clear();
    }
    showPicker(false);
  };
  const _onRemoveSelectedItems = (itemsToRemove: T[]) => {
    removeItems(itemsToRemove);
    if (props.selectedItemsListProps.onItemsRemoved) {
      props.selectedItemsListProps.onItemsRemoved(itemsToRemove);
    }
  };
  const _renderFloatingPicker = () =>
    onRenderFloatingSuggestions({
      ...floatingSuggestionProps,
      pickerWidth: props.floatingSuggestionProps.pickerWidth ? props.floatingSuggestionProps.pickerWidth : '300px',
      targetElement: input.current?.inputElement,
      isSuggestionsVisible: isSuggestionsShown,
      suggestions: suggestionItems,
      selectedSuggestionIndex: focusItemIndex,
      onFloatingSuggestionsDismiss: _onFloatingSuggestionsDismiss,
      onSuggestionSelected: _onSuggestionSelected,
      onKeyDown: _onInputKeyDown,
      onRemoveSuggestion: _onFloatingSuggestionRemoved,
    });

  return (
    <div
      ref={rootRef}
      className={css('ms-BasePicker ms-BaseExtendedPicker', className ? className : '')}
      onKeyDown={_onBackspace}
      onCopy={_onCopy}
    >
<<<<<<< HEAD
      <FocusZone direction={FocusZoneDirection.bidirectional} {...focusZoneProps}>
        <MarqueeSelection selection={selection} isEnabled={true}>
          <SelectionZone
            selection={selection}
            selectionMode={SelectionMode.multiple}
            className={css('ms-UnifiedPicker-selectionZone', classNames.selectionZone)}
          >
            <div className={css('ms-BasePicker-text', classNames.pickerText)}>
              {headerComponent}
              {_renderSelectedItemsList()}
              {_canAddItems() && (
                <div
                  aria-owns={isSuggestionsShown ? 'suggestion-list' : undefined}
                  aria-expanded={isSuggestionsShown}
                  aria-haspopup="listbox"
                  role="combobox"
                  className={css('ms-BasePicker-div', classNames.pickerDiv)}
                >
                  <Autofill
                    {...(inputProps as IInputProps)}
                    className={css('ms-BasePicker-input', classNames.pickerInput)}
                    ref={input}
                    /* eslint-disable react/jsx-no-bind */
                    onFocus={_onInputFocus}
                    onClick={_onInputClick}
                    onInputValueChange={_onInputChange}
                    /* eslint-enable react/jsx-no-bind */
                    aria-autocomplete="list"
                    aria-activedescendant={
                      isSuggestionsShown && focusItemIndex >= 0
                        ? 'FloatingSuggestionsItemId-' + focusItemIndex
                        : undefined
                    }
                    disabled={false}
                    /* eslint-disable react/jsx-no-bind */
                    onPaste={_onPaste}
                    onKeyDown={_onInputKeyDown}
                    /* eslint-enable react/jsx-no-bind */
                  />
                </div>
              )}
            </div>
          </SelectionZone>
        </MarqueeSelection>
=======
      <FocusZone
        direction={FocusZoneDirection.bidirectional}
        {...focusZoneProps}
        /* TODO: create mouse drag selection capability */
      >
        <SelectionZone selection={selection} selectionMode={SelectionMode.multiple}>
          <div className={css('ms-BasePicker-text', classNames.pickerText)}>
            {headerComponent}
            {_renderSelectedItemsList()}
            {_canAddItems() && (
              <div
                aria-owns={isSuggestionsShown ? 'suggestion-list' : undefined}
                aria-expanded={isSuggestionsShown}
                aria-haspopup="listbox"
                role="combobox"
                className={css('ms-BasePicker-div', classNames.pickerDiv)}
              >
                <Autofill
                  {...(inputProps as IInputProps)}
                  className={css('ms-BasePicker-input', classNames.pickerInput)}
                  ref={input}
                  /* eslint-disable react/jsx-no-bind */
                  onFocus={_onInputFocus}
                  onClick={_onInputClick}
                  onInputValueChange={_onInputChange}
                  /* eslint-enable react/jsx-no-bind */
                  aria-autocomplete="list"
                  aria-activedescendant={
                    isSuggestionsShown && focusItemIndex >= 0
                      ? 'FloatingSuggestionsItemId-' + focusItemIndex
                      : undefined
                  }
                  disabled={false}
                  /* eslint-disable react/jsx-no-bind */
                  onPaste={_onPaste}
                  onKeyDown={_onInputKeyDown}
                  /* eslint-enable react/jsx-no-bind */
                />
              </div>
            )}
          </div>
        </SelectionZone>
>>>>>>> 820f5a34
      </FocusZone>
      {_renderFloatingPicker()}
    </div>
  );
};<|MERGE_RESOLUTION|>--- conflicted
+++ resolved
@@ -342,58 +342,16 @@
       onKeyDown={_onBackspace}
       onCopy={_onCopy}
     >
-<<<<<<< HEAD
-      <FocusZone direction={FocusZoneDirection.bidirectional} {...focusZoneProps}>
-        <MarqueeSelection selection={selection} isEnabled={true}>
-          <SelectionZone
-            selection={selection}
-            selectionMode={SelectionMode.multiple}
-            className={css('ms-UnifiedPicker-selectionZone', classNames.selectionZone)}
-          >
-            <div className={css('ms-BasePicker-text', classNames.pickerText)}>
-              {headerComponent}
-              {_renderSelectedItemsList()}
-              {_canAddItems() && (
-                <div
-                  aria-owns={isSuggestionsShown ? 'suggestion-list' : undefined}
-                  aria-expanded={isSuggestionsShown}
-                  aria-haspopup="listbox"
-                  role="combobox"
-                  className={css('ms-BasePicker-div', classNames.pickerDiv)}
-                >
-                  <Autofill
-                    {...(inputProps as IInputProps)}
-                    className={css('ms-BasePicker-input', classNames.pickerInput)}
-                    ref={input}
-                    /* eslint-disable react/jsx-no-bind */
-                    onFocus={_onInputFocus}
-                    onClick={_onInputClick}
-                    onInputValueChange={_onInputChange}
-                    /* eslint-enable react/jsx-no-bind */
-                    aria-autocomplete="list"
-                    aria-activedescendant={
-                      isSuggestionsShown && focusItemIndex >= 0
-                        ? 'FloatingSuggestionsItemId-' + focusItemIndex
-                        : undefined
-                    }
-                    disabled={false}
-                    /* eslint-disable react/jsx-no-bind */
-                    onPaste={_onPaste}
-                    onKeyDown={_onInputKeyDown}
-                    /* eslint-enable react/jsx-no-bind */
-                  />
-                </div>
-              )}
-            </div>
-          </SelectionZone>
-        </MarqueeSelection>
-=======
       <FocusZone
         direction={FocusZoneDirection.bidirectional}
         {...focusZoneProps}
         /* TODO: create mouse drag selection capability */
       >
-        <SelectionZone selection={selection} selectionMode={SelectionMode.multiple}>
+        <SelectionZone
+          selection={selection}
+          selectionMode={SelectionMode.multiple}
+          className={css('ms-UnifiedPicker-selectionZone', classNames.selectionZone)}
+        >
           <div className={css('ms-BasePicker-text', classNames.pickerText)}>
             {headerComponent}
             {_renderSelectedItemsList()}
@@ -430,7 +388,6 @@
             )}
           </div>
         </SelectionZone>
->>>>>>> 820f5a34
       </FocusZone>
       {_renderFloatingPicker()}
     </div>
