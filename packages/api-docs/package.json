--- conflicted
+++ resolved
@@ -13,19 +13,11 @@
   "devDependencies": {
     "just-scripts": "~0.17.0",
     "@types/node": "^8.10.29",
-<<<<<<< HEAD
-    "@uifabric/merge-styles": "^6.17.4",
-    "@uifabric/styling": "^6.47.6",
+    "@uifabric/merge-styles": "^6.18.0",
+    "@uifabric/styling": "^6.48.0",
     "@uifabric/tslint-rules": ">=1.0.2 <2.0.0",
-    "@uifabric/utilities": "^6.39.3",
-    "office-ui-fabric-react": "^6.188.1"
-=======
-    "@uifabric/tslint-rules": ">=1.0.2 <2.0.0",
-    "@uifabric/styling": "^6.48.0",
-    "@uifabric/merge-styles": "^6.18.0",
     "@uifabric/utilities": "^6.40.0",
     "office-ui-fabric-react": "^6.189.0"
->>>>>>> 3b8bf83c
   },
   "dependencies": {
     "@microsoft/tsdoc": "0.12.8",
