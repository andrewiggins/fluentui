{
  "name": "theming-designer",
  "description": "Theming designer for office-ui-fabric-react.",
  "version": "1.0.0",
  "private": true,
  "scripts": {
    "build": "node ../../scripts/just.js build",
    "just": "node ../../scripts/just.js",
    "clean": "node ../../scripts/just.js clean",
    "code-style": "node ../../scripts/just.js code-style",
    "start": "node ../../scripts/just.js dev"
  },
  "disabledTasks": [
    "verify-api-extractor",
    "jest"
  ],
  "devDependencies": {
    "@types/es6-promise": "0.0.32",
<<<<<<< HEAD
    "@types/react": ">=16.8.0 <17.0.0",
    "@types/react-dom": ">=16.8.0 <17.0.0",
    "@types/webpack-env": "1.13.9",
    "@uifabric/prettier-rules": "^1.0.1",
    "@uifabric/tslint-rules": "^1.0.1"
  },
  "dependencies": {
    "@uifabric/react-cards": "0.3.1",
    "@uifabric/merge-styles": "^6.17.1",
    "@uifabric/example-app-base": "^6.17.4",
    "@uifabric/variants": "^6.14.0",
    "@uifabric/set-version": "^1.1.3",
    "@uifabric/icons": "^6.5.0",
    "@microsoft/load-themed-styles": "^1.7.13",
    "es6-promise": "^4.1.0",
    "immutability-helper": "~2.8.1",
    "office-ui-fabric-react": "^6.176.3",
    "react": ">=16.8.0 <17.0.0",
    "react-dom": ">=16.8.0 <17.0.0",
    "typescript": "3.3.3",
=======
    "@types/react": "16.3.16",
    "@types/react-dom": "16.0.5",
    "@types/webpack-env": "1.13.0",
    "@uifabric/prettier-rules": ">=1.0.2 <2.0.0",
    "@uifabric/tslint-rules": ">=1.0.2 <2.0.0"
  },
  "dependencies": {
    "@uifabric/react-cards": "0.3.2",
    "@uifabric/merge-styles": ">=6.17.3 <7.0.0",
    "@uifabric/example-app-base": "^6.20.1",
    "@uifabric/variants": "^6.14.2",
    "@uifabric/set-version": ">=1.1.3 <2.0.0",
    "@uifabric/icons": ">=6.5.2 <7.0.0",
    "@microsoft/load-themed-styles": "^1.7.13",
    "es6-promise": "^4.1.0",
    "immutability-helper": "~2.8.1",
    "office-ui-fabric-react": ">=6.181.1 <7.0.0",
    "react": ">=16.3.2-0 <17.0.0",
    "react-dom": ">=16.3.2-0 <17.0.0",
    "typescript": "2.8.4",
>>>>>>> 96b7dc34
    "tslib": "^1.7.1"
  }
}<|MERGE_RESOLUTION|>--- conflicted
+++ resolved
@@ -16,31 +16,9 @@
   ],
   "devDependencies": {
     "@types/es6-promise": "0.0.32",
-<<<<<<< HEAD
     "@types/react": ">=16.8.0 <17.0.0",
     "@types/react-dom": ">=16.8.0 <17.0.0",
     "@types/webpack-env": "1.13.9",
-    "@uifabric/prettier-rules": "^1.0.1",
-    "@uifabric/tslint-rules": "^1.0.1"
-  },
-  "dependencies": {
-    "@uifabric/react-cards": "0.3.1",
-    "@uifabric/merge-styles": "^6.17.1",
-    "@uifabric/example-app-base": "^6.17.4",
-    "@uifabric/variants": "^6.14.0",
-    "@uifabric/set-version": "^1.1.3",
-    "@uifabric/icons": "^6.5.0",
-    "@microsoft/load-themed-styles": "^1.7.13",
-    "es6-promise": "^4.1.0",
-    "immutability-helper": "~2.8.1",
-    "office-ui-fabric-react": "^6.176.3",
-    "react": ">=16.8.0 <17.0.0",
-    "react-dom": ">=16.8.0 <17.0.0",
-    "typescript": "3.3.3",
-=======
-    "@types/react": "16.3.16",
-    "@types/react-dom": "16.0.5",
-    "@types/webpack-env": "1.13.0",
     "@uifabric/prettier-rules": ">=1.0.2 <2.0.0",
     "@uifabric/tslint-rules": ">=1.0.2 <2.0.0"
   },
@@ -55,10 +33,9 @@
     "es6-promise": "^4.1.0",
     "immutability-helper": "~2.8.1",
     "office-ui-fabric-react": ">=6.181.1 <7.0.0",
-    "react": ">=16.3.2-0 <17.0.0",
-    "react-dom": ">=16.3.2-0 <17.0.0",
-    "typescript": "2.8.4",
->>>>>>> 96b7dc34
+    "react": ">=16.8.0 <17.0.0",
+    "react-dom": ">=16.8.0 <17.0.0",
+    "typescript": "3.3.3",
     "tslib": "^1.7.1"
   }
 }