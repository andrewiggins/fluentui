{
  "name": "@uifabric/fabric-website-resources",
  "version": "6.14.1",
  "description": "Office UI Fabric React website resources project",
  "main": "lib-commonjs/index.js",
  "module": "lib/index.js",
  "sideEffects": [
    "*.global.*",
    "*Examples.*",
    "*Example.*"
  ],
  "typings": "lib/index.d.ts",
  "repository": {
    "type": "git",
    "url": "https://github.com/OfficeDev/office-ui-fabric-react"
  },
  "license": "MIT",
  "scripts": {
    "build": "node ../../scripts/just.js build",
    "just": "node ../../scripts/just.js",
    "clean": "node ../../scripts/just.js clean",
    "code-style": "node ../../scripts/just.js code-style",
    "start": "node ../../scripts/just.js dev",
    "start-test": "node ../../scripts/just.js jest-watch",
    "jest-dom": "node ../../scripts/just.js jest-dom-with-webpack",
    "update-snapshots": "node ../../scripts/just.js jest -u"
  },
  "devDependencies": {
    "@types/enzyme": "3.1.13",
    "@types/enzyme-adapter-react-16": "1.0.3",
    "@types/es6-promise": "0.0.32",
    "@types/jest": "23.0.0",
    "@types/prop-types": "15.5.9",
    "@types/puppeteer": "1.12.3",
    "@types/react": "16.8.3",
    "@types/react-dom": "16.8.1",
    "@types/react-test-renderer": "^16.0.0",
    "@types/resemblejs": "~1.3.28",
    "@types/sinon": "2.2.2",
    "@types/webpack-env": "1.13.0",
    "@uifabric/jest-serializer-merge-styles": "^6.0.8",
    "@uifabric/prettier-rules": "^1.0.1",
    "@uifabric/tslint-rules": "^1.0.1",
    "enzyme": "^3.4.1",
    "enzyme-adapter-react-16": "^1.2.0",
    "enzyme-to-json": "^3.3.4",
    "es6-map": "^0.1.5",
    "es6-promise": "^4.1.0",
    "es6-weak-map": "^2.0.2",
    "highlight.js": "^9.12.0",
    "office-ui-fabric-core": "^9.0.0",
<<<<<<< HEAD
    "office-ui-fabric-react": "^6.164.5",
    "react": ">=16.8.0 <17.0.0",
    "react-dom": ">=16.8.0 <17.0.0",
=======
    "office-ui-fabric-react": "^6.165.0",
    "react": "~16.6.3",
    "react-dom": "~16.6.3",
>>>>>>> c4a87826
    "react-highlight": "0.10.0",
    "react-test-renderer": "^16.3.0",
    "resemblejs": "~2.2.3",
    "sinon": "^4.1.3"
  },
  "dependencies": {
    "@microsoft/load-themed-styles": "^1.7.13",
    "@uifabric/azure-themes": "^0.1.6",
    "@uifabric/example-app-base": "^6.13.2",
    "@uifabric/fluent-theme": "^0.16.4",
    "@uifabric/icons": ">=6.5.0 <7.0.0",
    "@uifabric/icons": "^6.5.1",
    "@uifabric/merge-styles": "^6.16.4",
    "@uifabric/set-version": "^1.1.3",
    "@uifabric/styling": "^6.45.2",
    "@uifabric/theme-samples": "^0.1.5",
    "@uifabric/utilities": "^6.35.4",
    "@uifabric/variants": "^6.14.1",
    "expect-puppeteer": "4.1.0",
    "jest-environment-node": "24.5.0",
    "jest-environment-puppeteer": "4.1.0",
    "jest-puppeteer": "^4.0.0",
    "prop-types": "^15.5.10",
    "puppeteer": "^1.13.0",
    "tslib": "^1.7.1"
  },
  "peerDependencies": {
    "react": ">=16.8.0 <17.0.0",
    "react-dom": ">=16.8.0 <17.0.0"
  },
  "disabledTasks": [
    "verify-api-extractor"
  ]
}<|MERGE_RESOLUTION|>--- conflicted
+++ resolved
@@ -49,15 +49,9 @@
     "es6-weak-map": "^2.0.2",
     "highlight.js": "^9.12.0",
     "office-ui-fabric-core": "^9.0.0",
-<<<<<<< HEAD
-    "office-ui-fabric-react": "^6.164.5",
+    "office-ui-fabric-react": "^6.165.0",
     "react": ">=16.8.0 <17.0.0",
     "react-dom": ">=16.8.0 <17.0.0",
-=======
-    "office-ui-fabric-react": "^6.165.0",
-    "react": "~16.6.3",
-    "react-dom": "~16.6.3",
->>>>>>> c4a87826
     "react-highlight": "0.10.0",
     "react-test-renderer": "^16.3.0",
     "resemblejs": "~2.2.3",
