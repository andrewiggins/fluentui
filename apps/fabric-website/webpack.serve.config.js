--- conflicted
+++ resolved
@@ -24,20 +24,15 @@
 
   resolve: {
     alias: {
-<<<<<<< HEAD
       '@uifabric/legacy$': path.join(__dirname, '../../packages/legacy/src'),
       '@uifabric/legacy/lib': path.join(__dirname, '../../packages/legacy/src'),
       '@uifabric/legacy/src': path.join(__dirname, '../../packages/legacy/src'),
       'office-ui-fabric-react$': path.resolve(__dirname, '../../packages/office-ui-fabric-react/src'),
       'office-ui-fabric-react/lib': path.resolve(__dirname, '../../packages/office-ui-fabric-react/src'),
       'office-ui-fabric-react/src': path.resolve(__dirname, '../../packages/office-ui-fabric-react/src'),
-=======
       '@uifabric/fabric-website/src': path.join(__dirname, 'src'),
       '@uifabric/fabric-website/lib': path.join(__dirname, 'lib'),
-      'office-ui-fabric-react/src': path.join(__dirname, 'node_modules/office-ui-fabric-react/src'),
-      'office-ui-fabric-react/lib': path.join(__dirname, 'node_modules/office-ui-fabric-react/lib'),
       '@uifabric/example-app-base$': path.join(__dirname, '../../packages/example-app-base/src'),
->>>>>>> 12772428
       'Props.ts.js': 'Props',
       'Example.tsx.js': 'Example'
     }
