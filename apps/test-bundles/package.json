{
  "name": "test-bundles",
  "version": "6.0.0",
  "description": "Testing the button for bundling.",
  "main": "lib-commonjs/index.js",
  "module": "lib/index.js",
  "sideEffects": [
    "lib/version.js"
  ],
  "typings": "lib/index.d.ts",
  "private": true,
  "repository": {
    "type": "git",
    "url": "https://github.com/OfficeDev/office-ui-fabric-react"
  },
  "license": "MIT",
  "scripts": {
    "build": "node ../../scripts/just.js build",
    "just": "node ../../scripts/just.js",
    "clean": "node ../../scripts/just.js clean",
    "code-style": "node ../../scripts/just.js code-style",
    "start": "node ../../scripts/just.js dev"
  },
  "disabledTasks": [
    "verify-api-extractor",
    "jest"
  ],
  "devDependencies": {
<<<<<<< HEAD
    "@types/react": ">=16.8.0 <17.0.0",
    "@types/react-dom": ">=16.8.0 <17.0.0",
    "@types/webpack-env": "1.13.0",
=======
    "@types/react": "16.3.16",
    "@types/react-dom": "16.0.5",
    "@types/webpack-env": "1.13.9",
>>>>>>> 12772428
    "@uifabric/prettier-rules": "^1.0.1",
    "@uifabric/tslint-rules": "^1.0.1"
  },
  "dependencies": {
    "@uifabric/experiments": "^6.74.2",
    "@uifabric/set-version": "^1.1.3",
<<<<<<< HEAD
    "@uifabric/styling": "^6.46.1",
    "office-ui-fabric-react": "^6.173.0",
    "react": ">=16.8.0 <17.0.0",
    "react-dom": ">=16.8.0 <17.0.0",
=======
    "@uifabric/styling": "^6.47.3",
    "office-ui-fabric-react": "^6.176.3",
    "react": "~16.6.3",
    "react-dom": "~16.6.3",
>>>>>>> 12772428
    "tslib": "^1.7.1"
  }
}<|MERGE_RESOLUTION|>--- conflicted
+++ resolved
@@ -26,32 +26,19 @@
     "jest"
   ],
   "devDependencies": {
-<<<<<<< HEAD
     "@types/react": ">=16.8.0 <17.0.0",
     "@types/react-dom": ">=16.8.0 <17.0.0",
-    "@types/webpack-env": "1.13.0",
-=======
-    "@types/react": "16.3.16",
-    "@types/react-dom": "16.0.5",
     "@types/webpack-env": "1.13.9",
->>>>>>> 12772428
     "@uifabric/prettier-rules": "^1.0.1",
     "@uifabric/tslint-rules": "^1.0.1"
   },
   "dependencies": {
     "@uifabric/experiments": "^6.74.2",
     "@uifabric/set-version": "^1.1.3",
-<<<<<<< HEAD
-    "@uifabric/styling": "^6.46.1",
-    "office-ui-fabric-react": "^6.173.0",
+    "@uifabric/styling": "^6.47.3",
+    "office-ui-fabric-react": "^6.176.3",
     "react": ">=16.8.0 <17.0.0",
     "react-dom": ">=16.8.0 <17.0.0",
-=======
-    "@uifabric/styling": "^6.47.3",
-    "office-ui-fabric-react": "^6.176.3",
-    "react": "~16.6.3",
-    "react-dom": "~16.6.3",
->>>>>>> 12772428
     "tslib": "^1.7.1"
   }
 }