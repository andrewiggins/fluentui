--- conflicted
+++ resolved
@@ -64,15 +64,13 @@
   }
 
   public render() {
-<<<<<<< HEAD
-    let { children, className = '', type, hasCloseButton, isLightDismiss, isBlocking, headerText, closeButtonAriaLabel, headerClassName = '' } = this.props;
-=======
     let {
       children,
       className = '',
       type,
       hasCloseButton,
       isLightDismiss,
+      isBlocking,
       headerText,
       closeButtonAriaLabel,
       headerClassName = '',
@@ -81,7 +79,6 @@
       forceFocusInsideTrap,
       firstFocusableSelector
     } = this.props;
->>>>>>> 6439c8d4
     let { isOpen, isAnimatingOpen, isAnimatingClose, id } = this.state;
     let isLeft = type === PanelType.smallFixedNear ? true : false;
     let isRTL = getRTL();
@@ -96,12 +93,12 @@
 
     let header;
     if (headerText) {
-      header = <p className={ css('ms-Panel-headerText', headerClassName ) } id={ headerTextId }>{ headerText }</p>;
+      header = <p className={css('ms-Panel-headerText', headerClassName)} id={headerTextId}>{headerText}</p>;
     }
 
     let closeButton;
     if (hasCloseButton) {
-      closeButton = <button className='ms-Panel-closeButton ms-PanelAction-close' onClick={ this._onPanelClick }  aria-label={ closeButtonAriaLabel } data-is-visible={ true }>
+      closeButton = <button className='ms-Panel-closeButton ms-PanelAction-close' onClick={this._onPanelClick} aria-label={closeButtonAriaLabel} data-is-visible={true}>
         <i className='ms-Panel-closeIcon ms-Icon ms-Icon--Cancel'></i>
       </button>;
     }
@@ -109,8 +106,8 @@
     let overlay;
     if (isBlocking) {
       overlay = <Overlay
-        isDarkThemed={ false }
-        onClick={ isLightDismiss ? this._onPanelClick : null }
+        isDarkThemed={false}
+        onClick={isLightDismiss ? this._onPanelClick : null}
         />;
     }
 
@@ -118,10 +115,10 @@
       <Layer>
         <Popup
           role='dialog'
-          ariaLabelledBy={ headerText ? headerTextId : undefined }
-          onDismiss={ this.props.onDismiss }>
+          ariaLabelledBy={headerText ? headerTextId : undefined}
+          onDismiss={this.props.onDismiss}>
           <div
-            ref={ this._onPanelRef }
+            ref={this._onPanelRef}
             className={
               css('ms-Panel', className, {
                 'ms-Panel--openLeft': !isOnRightSide,  // because the RTL animations are not being used, we need to set a class
@@ -139,31 +136,26 @@
               })
             }
             >
-<<<<<<< HEAD
-            { overlay }
-            <div className='ms-Panel-main'>
-=======
             <Overlay
-              isDarkThemed={ false }
-              onClick={ isLightDismiss ? this._onPanelClick : null }
+              isDarkThemed={false}
+              onClick={isLightDismiss ? this._onPanelClick : null}
               />
             <FocusTrapZone
               className='ms-Panel-main'
-              elementToFocusOnDismiss={ elementToFocusOnDismiss }
-              isClickableOutsideFocusTrap = { isLightDismiss }
-              ignoreExternalFocusing={ ignoreExternalFocusing }
-              forceFocusInsideTrap={ forceFocusInsideTrap }
-              firstFocusableSelector={ firstFocusableSelector }
-            >
->>>>>>> 6439c8d4
-              <div className='ms-Panel-commands' data-is-visible={ true } >
-                { pendingCommandBarContent }
-                { closeButton }
+              elementToFocusOnDismiss={elementToFocusOnDismiss}
+              isClickableOutsideFocusTrap={isLightDismiss}
+              ignoreExternalFocusing={ignoreExternalFocusing}
+              forceFocusInsideTrap={forceFocusInsideTrap}
+              firstFocusableSelector={firstFocusableSelector}
+              >
+              <div className='ms-Panel-commands' data-is-visible={true} >
+                {pendingCommandBarContent}
+                {closeButton}
               </div>
               <div className='ms-Panel-contentInner'>
-                { header }
+                {header}
                 <div className='ms-Panel-content'>
-                  { children }
+                  {children}
                 </div>
               </div>
             </FocusTrapZone>
